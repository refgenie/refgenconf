--- conflicted
+++ resolved
@@ -34,12 +34,7 @@
 API_ID_ARCHIVE = CUSTOM_PFX + "_archive"
 API_ID_DEFAULT_TAG = CUSTOM_PFX + "_default_tag"
 API_ID_ASSET_ATTRS = CUSTOM_PFX + "_asset_attrs"
-<<<<<<< HEAD
 API_ID_GENOME_ATTRS = CUSTOM_PFX + "_genome_attrs"
-=======
-API_ID_GENOME_ATTRS = "download_genome_attributes_v2_genome__genome__get" # temporary, default operation ID assigned by FastAPI. Switch to custom once refgenieserver supports it
-# API_ID_GENOME_ATTRS = CUSTOM_PFX + "_genome_attrs"
->>>>>>> f22a06d6
 API_ID_DIGEST = CUSTOM_PFX + "_asset_digest"
 API_ID_RECIPE = CUSTOM_PFX + "_asset_recipe"
 API_ID_LOG = CUSTOM_PFX + "_asset_log"
@@ -54,7 +49,6 @@
         API_ID_ARCHIVE: "archive", API_ID_ASSET_ATTRS: "attributes",
         API_ID_DIGEST: "asset digest", API_ID_ARCHIVE_DIGEST: "archive digest",
         API_ID_RECIPE: "build recipe", API_ID_LOG: "build log"
-<<<<<<< HEAD
     },
     "v3_asset": {
         API_VERSION + API_ID_ARCHIVE: "archive",
@@ -65,20 +59,14 @@
         API_VERSION + API_ID_RECIPE: "build recipe",
         API_VERSION + API_ID_LOG: "build log",
         API_VERSION + API_ID_GENOMES_DICT: "genomes mapping"
-=======
->>>>>>> f22a06d6
     }
 }
 
 API_IDS = [
     "API_ID_ASSETS", "API_ID_ARCHIVE", "API_ID_DEFAULT_TAG", "API_ID_LOG",
     "API_ID_DIGEST", "API_ID_RECIPE", "API_ID_ASSET_ATTRS", "API_ID_SPLASH",
-<<<<<<< HEAD
     "API_ID_ARCHIVE_DIGEST", "API_ID_ALIAS_ALIAS", "API_ID_ALIAS_DIGEST",
     "API_ID_GENOME_ATTRS", "API_ID_GENOMES_DICT"
-=======
-    "API_ID_ARCHIVE_DIGEST", "API_ID_GENOME_ATTRS"
->>>>>>> f22a06d6
 ]
 
 CFG_FOLDER_KEY = "genome_folder"
@@ -194,4 +182,3 @@
            seek_keys=CFG_SEEK_KEYS_KEY, asset_parents=CFG_ASSET_PARENTS_KEY, asset_children=CFG_ASSET_CHILDREN_KEY,
            default=CFG_ASSET_DEFAULT_TAG_KEY, tags=CFG_ASSET_TAGS_KEY, asset_digest=CFG_ASSET_CHECKSUM_KEY,
            tag_description=CFG_TAG_DESC_KEY, v=REQ_CFG_VERSION)
-
