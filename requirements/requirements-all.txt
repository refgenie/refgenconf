attmap>=0.12.5
pyyaml
requests
yacman>=0.7.0
future
jsonschema
<<<<<<< HEAD
rich
=======
rich>=9.0.1
>>>>>>> 667022a1
pyfaidx<|MERGE_RESOLUTION|>--- conflicted
+++ resolved
@@ -4,9 +4,5 @@
 yacman>=0.7.0
 future
 jsonschema
-<<<<<<< HEAD
-rich
-=======
 rich>=9.0.1
->>>>>>> 667022a1
 pyfaidx