#!/usr/bin/env python

import sys
import urllib.request
import itertools
import logging
import os
import signal
import warnings
import shutil
import json

from collections import Iterable, Mapping, OrderedDict
from functools import partial
from inspect import getfullargspec as finspect
from urllib.error import HTTPError, ContentTooShortError
from tqdm import tqdm
from pkg_resources import iter_entry_points
from tempfile import TemporaryDirectory

<<<<<<< HEAD
from yacman import YacAttMap
=======
from seqcol import SeqColClient
>>>>>>> 8a2126b6
from attmap import PathExAttMap as PXAM
from ubiquerg import checksum, is_url, query_yes_no, untar, is_writable, \
    parse_registry_path as prp

from .const import *
from .helpers import unbound_env_vars, asciify_json_dict, select_genome_config,\
    get_dir_digest
from .exceptions import *

_LOGGER = logging.getLogger(__name__)

__all__ = ["RefGenConf"]


def _handle_sigint(filepath):
    def handle(sig, frame):
        _LOGGER.warning("\nThe download was interrupted: {}".format(filepath))
        try:
            os.remove(filepath)
        except OSError:
            _LOGGER.debug("'{}' not found, can't remove".format(filepath))
        else:
            _LOGGER.info("Incomplete file '{}' was removed".format(filepath))
        sys.exit(0)
    return handle


class RefGenConf(YacAttMap):
    """ A sort of oracle of available reference genome assembly assets """

    def __init__(self, filepath=None, entries=None, writable=False, wait_max=60,
                 skip_read_lock=False, genome_exact=False):
        """
        Create the config instance by with a filepath or key-value pairs.

        :param str filepath: a path to the YAML file to read
        :param Iterable[(str, object)] | Mapping[str, object] entries:
            config filepath or collection of key-value pairs
        :param bool writable: whether to create the object with write capabilities
        :param int wait_max: how long to wait for creating an object when the
            file that data will be read from is locked
        :param bool skip_read_lock: whether the file should not be locked for
            reading when object is created in read only mode
        :raise refgenconf.MissingConfigDataError: if a required configuration
            item is missing
        :raise ValueError: if entries is given as a string and is not a file
        """

        def _missing_key_msg(key, value):
            _LOGGER.debug("Config lacks '{}' key. Setting to: {}".format(key, value))

        super(RefGenConf, self).__init__(filepath=filepath, entries=entries,
                                         writable=writable, wait_max=wait_max,
                                         skip_read_lock=skip_read_lock)
        if CFG_ALIASES_KEY in self:
            if not isinstance(self[CFG_ALIASES_KEY], PXAM):
                if self[CFG_ALIASES_KEY]:
                    _LOGGER.warning("'{k}' value is a {t_old}, not a {t_new}; setting to empty {t_new}".
                                    format(k=CFG_ALIASES_KEY, t_old=type(self[CFG_ALIASES_KEY]).__name__, t_new=PXAM.__name__))
                self[CFG_ALIASES_KEY] = PXAM()
        else:
            self[CFG_ALIASES_KEY] = PXAM()

        if CFG_GENOMES_KEY in self:
            if not isinstance(self[CFG_GENOMES_KEY], PXAM):
                if self[CFG_GENOMES_KEY]:
                    _LOGGER.warning("'{k}' value is a {t_old}, not a {t_new}; setting to empty {t_new}".
                                    format(k=CFG_GENOMES_KEY, t_old=type(self[CFG_GENOMES_KEY]).__name__, t_new=PXAM.__name__))
                self[CFG_GENOMES_KEY] = PXAM()
        else:
            self[CFG_GENOMES_KEY] = PXAM()

        self[CFG_GENOMES_KEY] = \
            yacman.AliasedYacAttMap(
                entries=self[CFG_GENOMES_KEY],
                aliases=lambda: self.__getitem__(CFG_ALIASES_KEY, expand=False),
                exact=genome_exact
            )
        if CFG_FOLDER_KEY not in self:
            self[CFG_FOLDER_KEY] = os.path.dirname(filepath) \
                if filepath else os.getcwd()
            _missing_key_msg(CFG_FOLDER_KEY, self[CFG_FOLDER_KEY])
        try:
            version = self[CFG_VERSION_KEY]
        except KeyError:
            _missing_key_msg(CFG_VERSION_KEY, REQ_CFG_VERSION)
            self[CFG_VERSION_KEY] = REQ_CFG_VERSION
        else:
            try:
                version = float(version)
            except ValueError:
                _LOGGER.warning("Cannot parse config version as numeric: {}".format(version))
            else:
                if version < REQ_CFG_VERSION:
                    msg = "This genome config (v{}) is not compliant with v{} standards. To use it, please downgrade " \
                          "refgenie: 'pip install refgenie=={}'.".format(self[CFG_VERSION_KEY], str(REQ_CFG_VERSION),
                                                                         REFGENIE_BY_CFG[str(version)])
                    raise ConfigNotCompliantError(msg)
                else:
                    _LOGGER.debug("Config version is compliant: {}".format(version))
        if CFG_SERVERS_KEY not in self and CFG_SERVER_KEY in self:
            # backwards compatibility after server config key change
            self[CFG_SERVERS_KEY] = self[CFG_SERVER_KEY]
            del self[CFG_SERVER_KEY]
            _LOGGER.debug("Moved servers list from '{}' to '{}'".format(CFG_SERVER_KEY, CFG_SERVERS_KEY))
        try:
            if isinstance(self[CFG_SERVERS_KEY], list):
                tmp_list = [server_url.rstrip("/") for server_url in self[CFG_SERVERS_KEY]]
                self[CFG_SERVERS_KEY] = tmp_list
            else:  # Logic in pull_asset expects a list, even for a single server
                self[CFG_SERVERS_KEY] = self[CFG_SERVERS_KEY].rstrip("/")
                self[CFG_SERVERS_KEY] = [self[CFG_SERVERS_KEY]]
        except KeyError:
            _missing_key_msg(CFG_SERVERS_KEY, str([DEFAULT_SERVER]))
            self[CFG_SERVERS_KEY] = [DEFAULT_SERVER]

    def __bool__(self):
        minkeys = set(self.keys()) == set(RGC_REQ_KEYS)
        return not minkeys or bool(self[CFG_GENOMES_KEY])

    __nonzero__ = __bool__

    @property
    def plugins(self):
        """
        Plugins registered by entry points in the current Python env

        :return dict[dict[function(refgenconf.RefGenConf)]]: dict which keys
            are names of all possible hooks and values are dicts mapping
            registered functions names to their values
        """
        return {h: {ep.name: ep.load() for ep in iter_entry_points('refgenie.hooks.' + h)} for h in HOOKS}

    @property
    def genome_aliases(self):
        """
        Mapping of genome identifiers to human-readable genome identifiers

        :return yacman.YacAttMap: mapping of genome identifiers to
            human-readable genome identifiers
        """
        return self.genomes.alias_dict

    def initialize_config_file(self, filepath=None):
        """
        Initialize genome configuration file on disk

        :param str filepath: a valid path where the configuration file should be initialized
        :return str: the filepath the file was initialized at
        :raise OSError: in case the file could not be initialized due to insufficient permissions or pre-existence
        :raise TypeError: if no valid filepath cat be determined
        """
        def _write_fail_err(reason):
            raise OSError("Can't initialize, {}: {} ".format(reason, filepath))

        filepath = select_genome_config(filepath, check_exist=False)
        if not isinstance(filepath, str):
            raise TypeError("Could not determine a valid path to "
                            "initialize a configuration file: {}".format(str(filepath)))
        if os.path.exists(filepath):
            _write_fail_err("file exists")
        if not is_writable(filepath, check_exist=False):
            _write_fail_err("insufficient permissions")
        self.make_writable(filepath)
        self.write()
        self.make_readonly()
        _LOGGER.info("Initialized genome configuration file: {}".format(filepath))
        return filepath

    def list(self, genome=None, order=None, include_tags=False):
        """
        List local assets; map each namespace to a list of available asset names

        :param callable(str) -> object order: how to key genome IDs for sort
        :param list[str] | str genome: genomes that the assets should be found for
        :param bool include_tags: whether asset tags should be included in the returned dict
        :return Mapping[str, Iterable[str]]: mapping from assembly name to
            collection of available asset names.
        """
        self.run_plugins(PRE_LIST_HOOK)
        refgens = self._select_genomes(genome=genome, order=order)
        if include_tags:
            self.run_plugins(POST_LIST_HOOK)
            return OrderedDict(
                [(g, sorted(_make_asset_tags_product(self[CFG_GENOMES_KEY][g][CFG_ASSETS_KEY], ":"), key=order))
                 for g in refgens])
        self.run_plugins(POST_LIST_HOOK)
        return OrderedDict([(g, sorted(list(self[CFG_GENOMES_KEY][g][CFG_ASSETS_KEY].keys()), key=order))
                            for g in refgens])

    def assets_str(self, offset_text="  ", asset_sep=", ",
                   genome_assets_delim="/ ", genome=None, order=None):
        """
        Create a block of text representing genome-to-asset mapping.

        :param str offset_text: text that begins each line of the text
            representation that's produced
        :param str asset_sep: the delimiter between names of types of assets,
            within each genome line
        :param str genome_assets_delim: the delimiter to place between
            reference genome assembly name and its list of asset names
        :param list[str] | str genome: genomes that the assets should be found for
        :param function(str) -> object order: how to key genome IDs and asset
            names for sort
        :return str: text representing genome-to-asset mapping
        """
        refgens = self._select_genomes(genome=genome, order=order)
        make_line = partial(_make_genome_assets_line, offset_text=offset_text,
                            genome_assets_delim=genome_assets_delim,
                            asset_sep=asset_sep, order=order,
                            rjust=max(map(len, refgens) or [0]) + 2)
        return "\n".join([make_line(g, self[CFG_GENOMES_KEY][g][CFG_ASSETS_KEY])
                          for g in refgens])

    def add(self, path, genome, asset, tag=None, seek_keys=None, force=False):
        """
        Add an external asset to the config

        :param str path: a path to the asset to add; must exist and be relative
            to the genome_folder
        :param str genome: genome name
        :param str asset: asset name
        :param str tag: tag name
        :param dict seek_keys: seek keys to add
        :param bool force: whether to force existing asset overwrite
        """
        tag = tag or self.get_default_tag(genome, asset)
        abspath = os.path.join(self[CFG_FOLDER_KEY], path)
        remove = False
        if not os.path.exists(abspath) or not os.path.isabs(abspath):
            raise OSError("Provided path must exist and be relative to the"
                          " genome_folder: {}".format(self[CFG_FOLDER_KEY]))
        try:
            _assert_gat_exists(self[CFG_GENOMES_KEY], genome, asset, tag)
        except Exception:
            pass
        else:
            if not force and not \
                    query_yes_no("'{}/{}:{}' exists. Do you want to overwrite?".
                                         format(genome, asset, tag)):
                _LOGGER.info("Aborted by a user, asset no added")
                return False
            remove = True
            _LOGGER.info("Will remove existing to overwrite")
        tag_data = {
            CFG_ASSET_PATH_KEY: path,
            CFG_ASSET_CHECKSUM_KEY: get_dir_digest(path) or ""
        }
        msg = "Added asset: {}/{}:{} {}".format(
            genome, asset, tag, "" if not seek_keys else "with seek keys: {}".
                format(seek_keys))
        if not self.file_path:
            if remove:
                self.cfg_remove_assets(genome, asset, tag)
            self.update_tags(genome, asset, tag, tag_data)
            self.update_seek_keys(genome, asset, tag, seek_keys or {asset: "."})
            self.set_default_pointer(genome, asset, tag)
            _LOGGER.info(msg)
            return True
        with self as rgc:
            if remove:
                rgc.cfg_remove_assets(genome, asset, tag)
            rgc.update_tags(genome, asset, tag, tag_data)
            rgc.update_seek_keys(genome, asset, tag, seek_keys or {asset: "."})
            rgc.set_default_pointer(genome, asset, tag)
            _LOGGER.info(msg)
            return True

    def filepath(self, genome, asset, tag, ext=".tgz", dir=False):
        """
        Determine path to a particular asset for a particular genome.

        :param str genome: reference genome ID
        :param str asset: asset name
        :param str tag: tag name
        :param str ext: file extension
        :param bool dir: whether to return the enclosing directory instead of the file
        :return str: path to asset for given genome and asset kind/name
        """
        tag_dir = os.path.join(self[CFG_FOLDER_KEY], genome, asset, tag)
        return os.path.join(tag_dir, asset + "__" + tag + ext) if not dir else tag_dir

    def genomes_list(self, order=None):
        """
        Get a list of this configuration's reference genome assembly IDs.

        :return Iterable[str]: list of this configuration's reference genome
            assembly IDs
        """
        return sorted([self.get_genome_alias(x, fallback=True)
                       for x in self[CFG_GENOMES_KEY].keys()], key=order)

    def genomes_str(self, order=None):
        """
        Get as single string this configuration's reference genome assembly IDs.

        :param function(str) -> object order: how to key genome IDs for sort
        :return str: single string that lists this configuration's known
            reference genome assembly IDs
        """
        return ", ".join(self.genomes_list(order))

    def seek(self, genome_name, asset_name, tag_name=None, seek_key=None,
             strict_exists=None, enclosing_dir=False,
             check_exist=lambda p: os.path.exists(p) or is_url(p)):
        """
        Seek path to a specified genome-asset-tag

        :param str genome_name: name of a reference genome assembly of interest
        :param str asset_name: name of the particular asset to fetch
        :param str tag_name: name of the particular asset tag to fetch
        :param str seek_key: name of the particular subasset to fetch
        :param bool | NoneType strict_exists: how to handle case in which
            path doesn't exist; True to raise IOError, False to raise
            RuntimeWarning, and None to do nothing at all. Default: None (do not check).
        :param function(callable) -> bool check_exist: how to check for
            asset/path existence
        :param bool enclosing_dir: whether a path to the entire enclosing directory should be returned, e.g.
            for a fasta asset that has 3 seek_keys pointing to 3 files in an asset dir, that asset dir is returned
        :return str: path to the asset
        :raise TypeError: if the existence check is not a one-arg function
        :raise refgenconf.MissingGenomeError: if the named assembly isn't known
            to this configuration instance
        :raise refgenconf.MissingAssetError: if the names assembly is known to
            this configuration instance, but the requested asset is unknown
        """
        tag_name = tag_name or self.get_default_tag(genome_name, asset_name)
        _LOGGER.debug(
            "getting asset: '{}/{}.{}:{}'".format(genome_name, asset_name, seek_key,
                                                  tag_name))
        if not callable(check_exist) or len(finspect(check_exist).args) != 1:
            raise TypeError("Asset existence check must be a one-arg function.")
<<<<<<< HEAD
        # 3 'path' key options supported
        # option1: absolute path
        # get just the saute path value from the config
        path_val = _genome_asset_path(
            self[CFG_GENOMES_KEY], genome_name, asset_name, tag_name,
            enclosing_dir=True, no_tag=True, seek_key=None
        )
        _LOGGER.debug("Trying absolute path: {}".format(path_val))
        if seek_key:
            path = os.path.join(path_val, seek_key)
        else:
            path = path_val
        if os.path.isabs(path) and check_exist(path):
            return path
        # option2: relative to genome_folder/{genome} (default, canonical)
        path = _genome_asset_path(self[CFG_GENOMES_KEY], genome_name, asset_name,
                                  tag_name, seek_key, enclosing_dir)
=======
        path = self._genome_asset_path(genome_name, asset_name, tag_name, seek_key, enclosing_dir)
        if os.path.isabs(path) and check_exist(path):
            return path
        _LOGGER.debug("Relative or nonexistent path: {}".format(path))
        genome_name = self._get_genome_id(genome_name)
>>>>>>> 8a2126b6
        fullpath = os.path.join(self[CFG_FOLDER_KEY], genome_name, path)
        _LOGGER.debug("Trying relative to genome_folder/genome ({}/{}): {}".
                      format(self[CFG_FOLDER_KEY], genome_name, fullpath))
        if check_exist(fullpath):
            return fullpath
        # option3: relative to the genome_folder (if option2 does not exist)
        gf_relpath = os.path.join(
            self[CFG_FOLDER_KEY],
            _genome_asset_path(self[CFG_GENOMES_KEY], genome_name, asset_name,
                               tag_name, seek_key, enclosing_dir, no_tag=True)
        )
        _LOGGER.debug("Trying path relative to genome_folder ({}): {}".
                      format(self[CFG_FOLDER_KEY], gf_relpath))
        if check_exist(gf_relpath):
            return gf_relpath

        msg = "For genome '{}' the asset '{}.{}:{}' doesn't exist; tried: {}".\
            format(genome_name, asset_name, seek_key, tag_name,
                   ",".join([path, gf_relpath, fullpath]))
        # return option2 if existence not enforced
        if strict_exists is None:
            _LOGGER.debug(msg)
        if strict_exists is True:
            raise OSError(msg)
        else:
            warnings.warn(msg, RuntimeWarning)
        return fullpath

    def get_default_tag(self, genome, asset, use_existing=True):
        """
        Determine the asset tag to use as default. The one indicated by the 'default_tag' key in the asset
        section is returned.
        If no 'default_tag' key is found, by default the first listed tag is returned with a RuntimeWarning.
        This behavior can be turned off with use_existing=False

        :param str genome: name of a reference genome assembly of interest
        :param str asset: name of the particular asset of interest
        :param bool use_existing: whether the first tag in the config should be returned in case there is no default
        tag defined for an asset
        :return str: name of the tag to use as the default one
        """
        try:
            self._assert_gat_exists(genome, asset)
        except RefgenconfError:
            _LOGGER.info("Using '{}' as the default tag for '{}/{}'".format(DEFAULT_TAG, genome, asset))
            return DEFAULT_TAG
        try:
            return self[CFG_GENOMES_KEY][genome][CFG_ASSETS_KEY][asset][CFG_ASSET_DEFAULT_TAG_KEY]
        except KeyError:
            alt = self[CFG_GENOMES_KEY][genome][CFG_ASSETS_KEY][asset][CFG_ASSET_TAGS_KEY].keys()[0] if use_existing\
                else DEFAULT_TAG
            if isinstance(alt, str):
                if alt != DEFAULT_TAG:
                    warnings.warn("Could not find the '{}' key for asset '{}/{}'. "
                                  "Used the first one in the config instead: '{}'. "
                                  "Make sure it does not corrupt your workflow."
                                  .format(CFG_ASSET_DEFAULT_TAG_KEY, genome, asset, alt), RuntimeWarning)
                else:
                    warnings.warn("Could not find the '{}' key for asset '{}/{}'. "
                                  "Returning '{}' instead. Make sure it does not corrupt your workflow."
                                  .format(CFG_ASSET_DEFAULT_TAG_KEY, genome, asset, alt), RuntimeWarning)
                return alt
        except TypeError:
            _raise_not_mapping(self[CFG_GENOMES_KEY][genome][CFG_ASSETS_KEY][asset], "Asset section ")

    def set_default_pointer(self, genome, asset, tag, force=False):
        """
        Point to the selected tag by default

        :param str genome: name of a reference genome assembly of interest
        :param str asset: name of the particular asset of interest
        :param str tag: name of the particular asset tag to point to by default
        :param bool force: whether the default tag change should be forced (even if it exists)
        """
        self._assert_gat_exists(genome, asset, tag)
        if CFG_ASSET_DEFAULT_TAG_KEY not in self[CFG_GENOMES_KEY][genome][CFG_ASSETS_KEY][asset] or \
                len(self[CFG_GENOMES_KEY][genome][CFG_ASSETS_KEY][asset][CFG_ASSET_DEFAULT_TAG_KEY]) == 0 or force:
            self.update_assets(genome, asset, {CFG_ASSET_DEFAULT_TAG_KEY: tag})
            _LOGGER.info("Default tag for '{}/{}' set to: {}".format(genome, asset, tag))

    def list_assets_by_genome(self, genome=None, order=None, include_tags=False):
        """
        List types/names of assets that are available for one--or all--genomes.

        :param str | NoneType genome: reference genome assembly ID, optional;
            if omitted, the full mapping from genome to asset names
        :param function(str) -> object order: how to key genome IDs and asset
            names for sort
        :param bool include_tags: whether asset tags should be included in the returned dict
        :return Iterable[str] | Mapping[str, Iterable[str]]: collection of
            asset type names available for particular reference assembly if
            one is provided, else the full mapping between assembly ID and
            collection available asset type names
        """
        return self.list(genome, order, include_tags=include_tags)[genome] if genome is not None \
            else self.list(order, include_tags=include_tags)

    def list_genomes_by_asset(self, asset=None, order=None):
        """
        List assemblies for which a particular asset is available.

        :param str | NoneType asset: name of type of asset of interest, optional
        :param function(str) -> object order: how to key genome IDs and asset
            names for sort
        :return Iterable[str] | Mapping[str, Iterable[str]]: collection of
            assemblies for which the given asset is available; if asset
            argument is omitted, the full mapping from name of asset type to
            collection of assembly names for which the asset key is available
            will be returned.
        """
        return self._invert_genomes(order) if not asset \
            else sorted([self.get_genome_alias(g, fallback=True)
                         for g, data in self[CFG_GENOMES_KEY].items()
                         if asset in data.get(CFG_ASSETS_KEY)], key=order)

    def get_local_data_str(self, genome=None, order=None):
        """
        List locally available reference genome IDs and assets by ID.

        :param list[str] | str genome: genomes that the assets should be found for
        :param function(str) -> object order: how to key genome IDs and asset
            names for sort
        :return str, str: text reps of locally available genomes and assets
        """
        exceptions = []
        if genome is not None:
            genome = _make_list_of_str(genome)
            for g in genome:
                try:
                    self._assert_gat_exists(gname=g)
                except MissingGenomeError as e:
                    exceptions.append(e)
            if exceptions:
                raise MissingGenomeError(", ".join(map(str, exceptions)))
        return ", ".join(self._select_genomes(genome=genome, order=order)), \
               self.assets_str(genome=genome, order=order)

    def get_remote_data_str(self, genome=None, order=None, get_url=lambda server, id: construct_request_url(server, id)):
        """
        List genomes and assets available remotely.

        :param function(refgenconf.RefGenConf) -> str get_url: how to determine
            URL request, given RefGenConf instance
        :param list[str] | str genome: genomes that the assets should be found for
        :param function(str) -> object order: how to key genome IDs and asset
            names for sort
        :return str, str: text reps of remotely available genomes and assets
        """
<<<<<<< HEAD
        warnings.warn(
            "Please use listr method instead; get_remote_data_str will be "
            "removed in the next release.", category=DeprecationWarning
        )
        return self.listr(genome, order, get_url)
=======
        url = get_url(self[CFG_SERVERS_KEY], API_ID_ASSETS)
        _LOGGER.info("Querying available assets: {}".format(url))
        genomes, assets = self._list_remote(url, genome, order)
        return genomes, assets
>>>>>>> 8a2126b6

    def listr(self, genome=None, order=None, get_url=lambda server, id: construct_request_url(server, id), as_str=False):
        """
        List genomes and assets available remotely on all servers the object
        subscribes to

        :param function(refgenconf.RefGenConf) -> str get_url: how to determine
            URL request, given RefGenConf instance
        :param list[str] | str genome: genomes that the assets should be found for
        :param function(str) -> object order: how to key genome IDs and asset
            names for sort
        :return dict[OrderedDict[list]]: remotely available genomes and assets
            keyed by genome keyed by source server endpoint
        """
        data_by_server = {}
        for url in self[CFG_SERVERS_KEY]:
            url = get_url(url, API_ID_ASSETS)
<<<<<<< HEAD
            data_by_server[url] = _list_remote(url, genome, order, as_str=as_str)
=======
            data_by_server[url] = self._list_remote(url, genome, order, False)
>>>>>>> 8a2126b6
        return data_by_server

    def tag(self, genome, asset, tag, new_tag, files=True):
        """
        Retags the asset selected by the tag with the new_tag.
        Prompts if default already exists and overrides upon confirmation.

        This method does not override the original asset entry in the RefGenConf
        object. It creates its copy and tags it with the new_tag.
        Additionally, if the retagged asset has any children their parent will
        be retagged as new_tag that was introduced upon this method execution.
        By default, the files on disk will be also renamed to reflect the
        genome configuration file changes

        :param str genome: name of a reference genome assembly of interest
        :param str asset: name of particular asset of interest
        :param str tag: name of the tag that identifies the asset of interest
        :param str new_tag: name of particular the new tag
        :param bool files: whether the asset files on disk should be renamed
        :raise ValueError: when the original tag is not specified
        :return bool: a logical indicating whether the tagging was successful
        """
        self.run_plugins(PRE_TAG_HOOK)
        ori_path = self.seek(genome, asset, tag, enclosing_dir=True, strict_exists=True)
        new_path = os.path.abspath(os.path.join(ori_path, os.pardir, new_tag))
        if self.file_path:
            with self as r:
                if not r.cfg_tag_asset(genome, asset, tag, new_tag):
                    sys.exit(0)
        else:
            if not self.cfg_tag_asset(genome, asset, tag, new_tag):
                sys.exit(0)
        if not files:
            self.run_plugins(POST_TAG_HOOK)
            return
        try:
            if os.path.exists(new_path):
                _remove(new_path)
            os.rename(ori_path, new_path)
        except FileNotFoundError:
            _LOGGER.warning("Could not rename original asset tag directory '{}'"
                            " to the new one '{}'".format(ori_path, new_path))
        else:
            if self.file_path:
                with self as r:
                    r.cfg_remove_assets(genome, asset, tag, relationships=False)
            else:
                self.cfg_remove_assets(genome, asset, tag, relationships=False)
            _LOGGER.debug("Asset '{}/{}' tagged with '{}' has been removed from"
                          " the genome config".format(genome, asset, tag))
            _LOGGER.debug("Original asset has been moved from '{}' to '{}'".
                          format(ori_path, new_path))
        self.run_plugins(POST_TAG_HOOK)

    def cfg_tag_asset(self, genome, asset, tag, new_tag):
        """
        Retags the asset selected by the tag with the new_tag.
        Prompts if default already exists and overrides upon confirmation.

        This method does not override the original asset entry in the RefGenConf object. It creates its copy and tags
        it with the new_tag.
        Additionally, if the retagged asset has any children their parent will be retagged as new_tag that was
        introduced upon this method execution.

        :param str genome: name of a reference genome assembly of interest
        :param str asset: name of particular asset of interest
        :param str tag: name of the tag that identifies the asset of interest
        :param str new_tag: name of particular the new tag
        :raise ValueError: when the original tag is not specified
        :return bool: a logical indicating whether the tagging was successful
        """
        self._assert_gat_exists(genome, asset, tag)
        asset_mapping = self[CFG_GENOMES_KEY][genome][CFG_ASSETS_KEY][asset]
        if tag is None:
            raise ValueError("You must explicitly specify the tag of the asset "
                             "you want to reassign. Currently defined "
                             "tags for '{}/{}' are: {}".format(genome, asset, ", ".join(get_asset_tags(asset_mapping))))
        if new_tag in asset_mapping[CFG_ASSET_TAGS_KEY]:
            if not query_yes_no("You already have a '{}' asset tagged as '{}', do you wish to override?".
                                        format(asset, new_tag)):
                _LOGGER.info("Tag action aborted by the user")
                return
        children = []
        parents = []
        if CFG_ASSET_CHILDREN_KEY in asset_mapping[CFG_ASSET_TAGS_KEY][tag]:
            children = asset_mapping[CFG_ASSET_TAGS_KEY][tag][CFG_ASSET_CHILDREN_KEY]
        if CFG_ASSET_PARENTS_KEY in asset_mapping[CFG_ASSET_TAGS_KEY][tag]:
            parents = asset_mapping[CFG_ASSET_TAGS_KEY][tag][CFG_ASSET_PARENTS_KEY]
        if len(children) > 0 or len(parents) > 0:
            if not query_yes_no("The asset '{}/{}:{}' has {} children and {} parents. Refgenie will update the "
                                "relationship data. Do you want to proceed?".format(genome, asset, tag, len(children),
                                                                                    len(parents))):
                _LOGGER.info("Tag action aborted by the user")
                return False
            # updates children's parents
            self._update_relatives_tags(genome, asset, tag, new_tag, children, update_children=False)
            # updates parents' children
            self._update_relatives_tags(genome, asset, tag, new_tag, parents, update_children=True)
        self[CFG_GENOMES_KEY][genome][CFG_ASSETS_KEY][asset][CFG_ASSET_TAGS_KEY][new_tag] = \
            asset_mapping[CFG_ASSET_TAGS_KEY][tag]
        if CFG_ASSET_DEFAULT_TAG_KEY in asset_mapping and asset_mapping[CFG_ASSET_DEFAULT_TAG_KEY] == tag:
            self.set_default_pointer(genome, asset, new_tag, force=True)
        self.cfg_remove_assets(genome, asset, tag)
        return True

    def _update_relatives_tags(self, genome, asset, tag, new_tag, relatives, update_children):
        """
        Internal method used for tags updating in the 'asset_parents' section in the list of children.

        :param str genome: name of a reference genome assembly of interest
        :param str asset: name of particular asset of interest
        :param str tag: name of the tag that identifies the asset of interest
        :param str new_tag: name of particular the new tag
        :param list[str] relatives: relatives to be updated. Format: ["asset_name:tag", "asset_name1:tag1"]
        :param bool update_children: whether the children of the selected relatives should be updated.
        """
        relative_key = CFG_ASSET_CHILDREN_KEY if update_children else CFG_ASSET_PARENTS_KEY
        for r in relatives:
            _LOGGER.debug("updating {} in '{}'".format("children" if update_children else "parents", r))
            r_data = prp(r)
            try:
                self[CFG_GENOMES_KEY][genome][CFG_ASSETS_KEY][r_data["item"]][CFG_ASSET_TAGS_KEY][r_data["tag"]]
            except KeyError:
                _LOGGER.warning("The {} asset of '{}/{}' does not exist: {}".
                                format("parent" if update_children else "child", genome, asset, r))
                continue
            updated_relatives = []
            if relative_key in \
                    self[CFG_GENOMES_KEY][genome][CFG_ASSETS_KEY][r_data["item"]][CFG_ASSET_TAGS_KEY][r_data["tag"]]:
                relatives = \
                    self[CFG_GENOMES_KEY][genome][CFG_ASSETS_KEY][r_data["item"]][CFG_ASSET_TAGS_KEY][r_data["tag"]]\
                        [relative_key]
                for relative in relatives:
                    ori_relative_data = prp(relative)
                    if ori_relative_data["item"] == asset and ori_relative_data["tag"] == tag:
                        ori_relative_data["tag"] = new_tag
                        updated_relatives.append("{}/{}:{}".format(genome, asset, new_tag))
                    else:
                        updated_relatives.append("{}/{}:{}".format(ori_relative_data["namespace"],
                                                                   ori_relative_data["item"], ori_relative_data["tag"]))
            self.update_relatives_assets(genome, r_data["item"], r_data["tag"], updated_relatives, update_children)
            self[CFG_GENOMES_KEY][genome][CFG_ASSETS_KEY][r_data["item"]][CFG_ASSET_TAGS_KEY][r_data["tag"]]\
                [relative_key] = updated_relatives

    def pull(self, genome, asset, tag, unpack=True, force=None, force_large=None, size_cutoff=10,
             get_json_url=lambda server, operation_id: construct_request_url(server, operation_id),
             build_signal_handler=_handle_sigint):
        """
        Download and possibly unpack one or more assets for a given ref gen.

        :param str genome: name of a reference genome assembly of interest
        :param str asset: name of particular asset to fetch
        :param str tag: name of particular tag to fetch
        :param bool unpack: whether to unpack a tarball
        :param bool | NoneType force: how to handle case in which asset path
            already exists; null for prompt (on a per-asset basis), False to
            effectively auto-reply No to the prompt to replace existing file,
            and True to auto-replay Yes for existing asset replacement.
        :param bool | NoneType force_large: how to handle case in large (> 5GB)
            asset is to be pulled; null for prompt (on a per-asset basis), False
            to effectively auto-reply No to the prompt,
            and True to auto-replay Yes
        :param float size_cutoff: maximum archive file size to download with
            no prompt
        :param function(str, str) -> str get_json_url: how to build URL from
            genome server URL base, genome, and asset
        :param function(str) -> function build_signal_handler: how to create
            a signal handler to use during the download; the single argument
            to this function factory is the download filepath
        :return (list[str], dict, str): a list of genome, asset, tag names
            and a key-value pair with which genome config file should be updated
            if pull succeeds, else asset key and a null value
        :raise refgenconf.UnboundEnvironmentVariablesError: if genome folder
            path contains any env. var. that's unbound
        :raise refgenconf.RefGenConfError: if the object update is requested in
            a non-writable state
        """
        self.run_plugins(PRE_PULL_HOOK)
        missing_vars = unbound_env_vars(self[CFG_FOLDER_KEY])
        if missing_vars:
            raise UnboundEnvironmentVariablesError(", ".join(missing_vars))

        def _null_return():
            self.run_plugins(POST_PULL_HOOK)
            return gat, None, None

        def _raise_unpack_error():
            raise NotImplementedError("Option to not extract tarballs is not yet supported.")

        num_servers = 0
        bad_servers = []
        no_asset_json = []
        alias = genome
        gat = [genome, asset, tag]
        if CFG_SERVERS_KEY not in self or self[CFG_SERVERS_KEY] is None:
            _LOGGER.error("You are not subscribed to any asset servers")
            return _null_return()
        for server_url in self[CFG_SERVERS_KEY]:
            try:
                genome = self.get_genome_alias_digest(alias=alias)
            except yacman.UndefinedAliasError:
                _LOGGER.info("No local digest for genome alias: {}".format(genome))
                if not self.set_genome_alias(genome=alias, servers=[server_url]):
                    return _null_return()
                genome = self.get_genome_alias_digest(alias=alias)
            num_servers += 1
            try:
                determined_tag = _download_json(get_json_url(server_url, API_ID_DEFAULT_TAG).format(genome=genome, asset=asset)) \
                    if tag is None else tag
            except DownloadJsonError:
                _LOGGER.warning("Could not retrieve JSON from: {}".format(server_url))
                bad_servers.append(server_url)
                continue
            else:
                determined_tag = str(determined_tag)
                _LOGGER.debug("Determined tag: {}".format(determined_tag))
                unpack or _raise_unpack_error()
            gat = [genome, asset, determined_tag]
            url_attrs = get_json_url(server_url, API_ID_ASSET_ATTRS).format(genome=genome, asset=asset)
            url_archive = get_json_url(server_url, API_ID_ARCHIVE).format(genome=genome, asset=asset)

            try:
                archive_data = _download_json(url_attrs, params={"tag": determined_tag})
                _LOGGER.debug("Determined server URL: {}".format(server_url))
            except DownloadJsonError:
                no_asset_json.append(server_url)
                if num_servers == len(self[CFG_SERVERS_KEY]):
                    _LOGGER.error("Asset '{}/{}:{}' not available on any of the following servers: {}".
                                  format(alias, asset, determined_tag, ", ".join(self[CFG_SERVERS_KEY])))
                    return _null_return()
                continue

            if sys.version_info[0] == 2:
                archive_data = asciify_json_dict(archive_data)

            # local directory that the asset data will be stored in
            tag_dir = os.path.dirname(self.filepath(*gat))
            # local directory the downloaded archive will be temporarily saved in
            genome_dir_path = os.path.join(self[CFG_FOLDER_KEY], genome)
            # local path to the temporarily saved archive
            filepath = os.path.join(genome_dir_path, asset + "__" + determined_tag + ".tgz")
            # check if the genome/asset:tag exists and get request user decision
            if os.path.exists(tag_dir):
                def preserve():
                    _LOGGER.info("Preserving existing: {}".format(tag_dir))
                    return _null_return()
                if force is False:
                    return preserve()
                elif force is None:
                    if not query_yes_no("Replace existing ({})?".format(tag_dir), "no"):
                        return preserve()
                    else:
                        _LOGGER.debug("Overwriting: {}".format(tag_dir))
                else:
                    _LOGGER.debug("Overwriting: {}".format(tag_dir))

            # check asset digests local-server match for each parent
            [self._chk_digest_if_avail(genome, x, server_url)
             for x in archive_data[CFG_ASSET_PARENTS_KEY] if CFG_ASSET_PARENTS_KEY in archive_data]

            bundle_name = '{}/{}:{}'.format(*gat)
            archsize = archive_data[CFG_ARCHIVE_SIZE_KEY]
            _LOGGER.debug("'{}' archive size: {}".format(bundle_name, archsize))

            if not force_large and _is_large_archive(archsize, size_cutoff):
                if force_large is False:
                    _LOGGER.info("Skipping pull of {}/{}:{}; size: {}".
                                 format(*gat, archsize))
                    return _null_return()
                if not query_yes_no("This archive exceeds the size cutoff ({} > {:.1f}GB) "
                                    "Do you want to proceed?".format(archsize, size_cutoff)):
                    _LOGGER.info("Skipping pull of {}/{}:{}; size: {}".
                                 format(*gat, archsize))
                    return _null_return()

            if not os.path.exists(genome_dir_path):
                _LOGGER.debug("Creating directory: {}".format(genome_dir_path))
                os.makedirs(genome_dir_path)

            # Download the file from `url` and save it locally under `filepath`:
            _LOGGER.info("Downloading URL: {}".format(url_archive))
            try:
                signal.signal(signal.SIGINT, build_signal_handler(filepath))
                _download_url_progress(url_archive, filepath, bundle_name, params={"tag": determined_tag})
            except HTTPError:
                _LOGGER.error("Asset archive '{}/{}:{}' is missing on the server: {s}".format(*gat, s=server_url))
                if server_url == self[CFG_SERVERS_KEY][-1]:
                    # it this was the last server on the list, return
                    return _null_return()
                else:
                    _LOGGER.info("Trying next server")
                    # set the tag value back to what user requested
                    determined_tag = tag
                    continue
            except ConnectionRefusedError as e:
                _LOGGER.error(str(e))
                _LOGGER.error("Server {}/{} refused download. "
                              "Check your internet settings".
                              format(server_url, API_VERSION))
                return _null_return()
            except ContentTooShortError as e:
                _LOGGER.error(str(e))
                _LOGGER.error("'{}' download incomplete".format(bundle_name))
                return _null_return()
            else:
                _LOGGER.info("Download complete: {}".format(filepath))

            new_checksum = checksum(filepath)
            old_checksum = archive_data and archive_data.get(CFG_ARCHIVE_CHECKSUM_KEY)
            if old_checksum and new_checksum != old_checksum:
                _LOGGER.error("Downloaded archive ('{}') checksum mismatch: ({}, {})".
                              format(filepath, new_checksum, old_checksum))
                return _null_return()
            else:
                _LOGGER.debug("Matched checksum: '{}'".format(old_checksum))
            # successfully downloaded and moved tarball; untar it
            if unpack and filepath.endswith(".tgz"):
                _LOGGER.info("Extracting asset tarball and saving to: {}".format(tag_dir))
                with TemporaryDirectory(dir=genome_dir_path) as tmpdir:
                    # here we suspect the unarchived asset to be an asset-named
                    # directory with the asset data inside and we transfer it
                    # to the tag-named subdirectory
                    untar(filepath, tmpdir)
                    if os.path.isdir(tag_dir):
                        shutil.rmtree(tag_dir)
                        _LOGGER.info("Removed existing directory: {}".format(tag_dir))
                    shutil.move(os.path.join(tmpdir, asset), tag_dir)
                if os.path.isfile(filepath):
                    os.remove(filepath)
            if self.file_path:
                with self as rgc:
                    [rgc.chk_digest_update_child(gat[0], x, "{}/{}:{}".format(*gat), server_url)
                     for x in archive_data[CFG_ASSET_PARENTS_KEY] if CFG_ASSET_PARENTS_KEY in archive_data]
                    rgc.update_tags(*gat, data={attr: archive_data[attr]
                                                for attr in ATTRS_COPY_PULL if attr in archive_data})
                    rgc.set_default_pointer(*gat)
            else:
                [self.chk_digest_update_child(gat[0], x, "{}/{}:{}".format(*gat), server_url)
                 for x in archive_data[CFG_ASSET_PARENTS_KEY] if CFG_ASSET_PARENTS_KEY in archive_data]
                self.update_tags(*gat, data={attr: archive_data[attr]
                                             for attr in ATTRS_COPY_PULL if attr in archive_data})
                self.set_default_pointer(*gat)
            if asset == "fasta":
                self.initialize_genome(fasta_path=self.seek(*gat), alias=alias)
            self.run_plugins(POST_PULL_HOOK)
            return gat, archive_data, server_url

    def get_genome_alias_digest(self, alias, fallback=False):
        """
        Get the human readable alias for a genome digest

        :param str alias: alias to find digest for
        :param bool fallback: whether to return the query alias in case
            of failure
        :return str: human-readable alias
        :raise GenomeConfigFormatError: if "genome_digests" section does
            not exist in the config
        :raise UndefinedAliasError: if a no alias has been defined for the
            requested digest
        """
        try:
            return self[CFG_GENOMES_KEY].get_key(alias=alias)
        except (yacman.UndefinedAliasError, AttributeError):
            if not fallback:
                raise
            return alias

    def get_genome_alias(self, digest, fallback=False):
        """
        Get the human readable alias for a genome digest

        :param str digest: digest to find human-readable alias for
        :param bool fallback: whether to return the query digest in case
            of failure
        :return str: human-readable alias
        :raise GenomeConfigFormatError: if "genome_digests" section does
            not exist in the config
        :raise UndefinedAliasError: if a no alias has been defined for the
            requested digest
        """
        try:
            return self[CFG_GENOMES_KEY].get_alias(key=digest)
        except (yacman.UndefinedAliasError, AttributeError):
            if not fallback:
                raise
            return digest

    def remove_genome_alias(self, digest):
        """
        Remove alias for a specified genome digest. This method will remove the
        digest both from the genomes object and from the aliases mapping
        in tbe config

        :param str digest: genome digest to remove an alias for
        """
        if self[CFG_GENOMES_KEY]:
            if not self[CFG_GENOMES_KEY].remove_alias(key=digest):
                return False
        _LOGGER.info("Removing genome alias: {}".format(digest))
        if self.file_path:
            with self as r:
                try:
                    del r[CFG_ALIASES_KEY][digest]
                    return True
                except KeyError:
                    return False

    def set_genome_alias(self, genome, digest=None, servers=None, force=False,
                         get_json_url=lambda server: construct_request_url(server, API_ID_ALIAS_DIGEST)):
        """
        Assign a human-readable alias to a genome identifier.

        Genomes are identified by a unique identifier which is derived from the
        FASTA file (part of fasta asset). This way we can ensure genome
        provenance and compatibility with the server. This function maps a
        human-readable identifier to make referring to the genomes easier.

        :param str genome: name of the genome to assign to an identifier
        :param str digest: identifier to use
        :return bool: whether the alias has been established
        """
        if not digest:
            cnt = 0
            if servers is None:
                servers = self[CFG_SERVERS_KEY]
            for server in servers:
                cnt += 1
                url_alias = get_json_url(server=server).format(alias=genome)
                _LOGGER.info("Setting '{}' identity with server: {}".
                             format(genome, url_alias))
                try:
                    digest = _download_json(url_alias)
                except DownloadJsonError:
                    if cnt == len(servers):
                        _LOGGER.error("Genome '{}' not available on any of the following "
                                      "servers: {}".format(genome, ", ".join(servers)))
                        return False
                    continue
                _LOGGER.info("Determined server digest for local genome alias ({}): {}".format(genome, digest))
                break
        if not self.genomes.set_alias(alias=genome, key=digest, force=force):
            return False
        _LOGGER.info("Setting genome alias ({}: {})".format(digest, genome))
        if self.file_path:
            with self as r:
                r.setdefault(CFG_ALIASES_KEY, {})
                if genome not in r[CFG_ALIASES_KEY]:
                    r[CFG_ALIASES_KEY][digest] = genome
                    return True
        return True

    def initialize_genome(self, fasta_path, alias):
        """
        Initialize a genome

        Create a JSON file with Annotated Sequence Digests (ASDs)
        for the FASTA file in the genome directory.

        :param str fasta_path: path to a FASTA file to initialize genome with
        :return str: human-readable name for the genome
        """
        _LOGGER.info("Initializing genome: {}".format(alias))
        if not os.path.isfile(fasta_path):
            raise FileNotFoundError("Can't initialize genome; FASTA file does "
                                    "not exist: {}".format(fasta_path))
        d, c = SeqColClient({}).load_fasta(fasta_path)
        pth = self.get_asds_path(d)
        if not os.path.isdir(os.path.dirname(pth)):
            os.makedirs(os.path.dirname(pth))
        with open(pth, "w") as jfp:
            json.dump(c, jfp)
        _LOGGER.debug("Saved ASDs to JSON: {}".format(pth))
        if self.file_path:
            with self as rgc:
                rgc.set_genome_alias(genome=alias, digest=d, force=True)
        else:
            self.set_genome_alias(genome=alias, digest=d, force=True)
        return d, c

    def get_asds_path(self, genome):
        """
        Get path to the Annotated Sequence Digests JSON file for a given genome.
        Note that the path and/or genome may not exist.

        :param str genome: genome name
        :return str: ASDs path
        """
        return os.path.join(self[CFG_FOLDER_KEY], genome, genome + "__ASDs.json")

    def remove_asset_from_relatives(self, genome, asset, tag):
        """
        Remove any relationship links associated with the selected asset

        :param str genome: genome to be removed from its relatives' relatives list
        :param str asset: asset to be removed from its relatives' relatives list
        :param str tag: tag to be removed from its relatives' relatives list
        """
        to_remove = "{}/{}:{}".format(
            self.get_genome_alias_digest(alias=genome), asset, tag)
        for rel_type in CFG_ASSET_RELATIVES_KEYS:
            tmp = CFG_ASSET_RELATIVES_KEYS[len(CFG_ASSET_RELATIVES_KEYS) - 1 - CFG_ASSET_RELATIVES_KEYS.index(rel_type)]
            tag_data = self[CFG_GENOMES_KEY][genome][CFG_ASSETS_KEY][asset][CFG_ASSET_TAGS_KEY][tag]
            if rel_type not in tag_data:
                continue
            for rel in tag_data[rel_type]:
                parsed = prp(rel)
                _LOGGER.debug("Removing '{}' from '{}' {}".format(to_remove, rel, tmp))
                try:
                    self[CFG_GENOMES_KEY][parsed["namespace"] or genome][CFG_ASSETS_KEY][parsed["item"]]\
                        [CFG_ASSET_TAGS_KEY][parsed["tag"]][tmp].remove(to_remove)
                except (KeyError, ValueError):
                    pass

    def update_relatives_assets(self, genome, asset, tag=None, data=None, children=False):
        """
        A convenience method which wraps the update assets and uses it to update the asset relatives of an asset.

        :param str genome: genome to be added/updated
        :param str asset: asset to be added/updated
        :param str tag: tag to be added/updated
        :param list data: asset parents to be added/updated
        :param bool children: a logical indicating whether the relationship to be added is 'children'
        :return RefGenConf: updated object
        """
        tag = tag or self.get_default_tag(genome, asset)
        relationship = CFG_ASSET_CHILDREN_KEY if children else CFG_ASSET_PARENTS_KEY
        if _check_insert_data(data, list, "data"):
            self.update_tags(genome, asset, tag)  # creates/asserts the genome/asset:tag combination
            self[CFG_GENOMES_KEY][genome][CFG_ASSETS_KEY][asset][CFG_ASSET_TAGS_KEY][tag].setdefault(relationship, list())
            self[CFG_GENOMES_KEY][genome][CFG_ASSETS_KEY][asset][CFG_ASSET_TAGS_KEY][tag][relationship] = \
                _extend_unique(self[CFG_GENOMES_KEY][genome][CFG_ASSETS_KEY][asset][CFG_ASSET_TAGS_KEY][tag]
                               [relationship], data)

    def update_seek_keys(self, genome, asset, tag=None, keys=None):
        """
        A convenience method which wraps the updated assets and uses it to
        update the seek keys for a tagged asset.

        :param str genome: genome to be added/updated
        :param str asset: asset to be added/updated
        :param str tag: tag to be added/updated
        :param Mapping keys: seek_keys to be added/updated
        :return RefGenConf: updated object
        """
        tag = tag or self.get_default_tag(genome, asset)
        if _check_insert_data(keys, Mapping, "keys"):
            self.update_tags(genome, asset, tag)
            asset = self[CFG_GENOMES_KEY][genome][CFG_ASSETS_KEY][asset]
            _safe_setdef(asset[CFG_ASSET_TAGS_KEY][tag], CFG_SEEK_KEYS_KEY,
                         PXAM())
            asset[CFG_ASSET_TAGS_KEY][tag][CFG_SEEK_KEYS_KEY].update(keys)
        return self

    def update_tags(self, genome, asset=None, tag=None, data=None):
        """
        Updates the genomes in RefGenConf object at any level.
        If a requested genome-asset-tag mapping is missing, it will be created

        :param str genome: genome to be added/updated
        :param str asset: asset to be added/updated
        :param str tag: tag to be added/updated
        :param Mapping data: data to be added/updated
        :return RefGenConf: updated object
        """
        if _check_insert_data(genome, str, "genome"):
            genome = self.get_genome_alias_digest(alias=genome, fallback=True)
            _safe_setdef(self[CFG_GENOMES_KEY], genome, PXAM())
            if _check_insert_data(asset, str, "asset"):
                _safe_setdef(self[CFG_GENOMES_KEY][genome], CFG_ASSETS_KEY,
                             PXAM())
                _safe_setdef(self[CFG_GENOMES_KEY][genome][CFG_ASSETS_KEY],
                             asset, PXAM())
                if _check_insert_data(tag, str, "tag"):
                    _safe_setdef(self[CFG_GENOMES_KEY][genome][CFG_ASSETS_KEY]
                                 [asset], CFG_ASSET_TAGS_KEY, PXAM())
                    _safe_setdef(self[CFG_GENOMES_KEY][genome][CFG_ASSETS_KEY]
                                 [asset][CFG_ASSET_TAGS_KEY], tag, PXAM())
                    if _check_insert_data(data, Mapping, "data"):
                        self[CFG_GENOMES_KEY][genome][CFG_ASSETS_KEY][asset][CFG_ASSET_TAGS_KEY][tag].update(data)
        return self

    def update_assets(self, genome, asset=None, data=None):
        """
        Updates the genomes in RefGenConf object at any level.
        If a requested genome-asset mapping is missing, it will be created

        :param str genome: genome to be added/updated
        :param str asset: asset to be added/updated
        :param Mapping data: data to be added/updated
        :return RefGenConf: updated object
        """
        if _check_insert_data(genome, str, "genome"):
            genome = self.get_genome_alias_digest(alias=genome, fallback=True)
            _safe_setdef(self[CFG_GENOMES_KEY], genome, PXAM())
            if _check_insert_data(asset, str, "asset"):
                _safe_setdef(self[CFG_GENOMES_KEY][genome], CFG_ASSETS_KEY,
                             PXAM())
                _safe_setdef(self[CFG_GENOMES_KEY][genome][CFG_ASSETS_KEY],
                             asset, PXAM())
                if _check_insert_data(data, Mapping, "data"):
                    self[CFG_GENOMES_KEY][genome][CFG_ASSETS_KEY][asset].\
                        update(data)
        return self

    def remove(self, genome, asset, tag=None, relationships=True, files=True,
               force=False, aliases=False):
        """
        Remove data associated with a specified genome:asset:tag combination.
        If no tags are specified, the entire asset is removed from the genome.

        If no more tags are defined for the selected genome:asset after tag removal,
        the parent asset will be removed as well
        If no more assets are defined for the selected genome after asset removal,
        the parent genome will be removed as well

        :param str genome: genome to be removed
        :param str asset: asset package to be removed
        :param str tag: tag to be removed
        :param bool relationships: whether the asset being removed should
            be removed from its relatives as well
        :param bool files: whether the asset files from disk should be removed
        :param bool force: whether the removal prompts should be skipped
        :raise TypeError: if genome argument type is not a list or str
        :return RefGenConf: updated object
        """
        tag = tag or self.get_default_tag(genome, asset, use_existing=False)
        if files:
            req_dict = {"genome": self.get_genome_alias_digest(genome),
                        "asset": asset, "tag": tag}
            _LOGGER.debug("Attempting removal: {}".format(req_dict))
            if not force and not query_yes_no(
                    "Remove '{}/{}:{}'?".format(genome, asset, tag)):
                _LOGGER.info("Action aborted by the user")
                return
            removed = []
            asset_path = self.seek(genome, asset, tag, enclosing_dir=True,
                                   strict_exists=False)
            if os.path.exists(asset_path):
                removed.append(_remove(asset_path))
                if self.file_path:
                    with self as r:
                        r.cfg_remove_assets(genome, asset, tag, relationships, aliases)
                else:
                    self.cfg_remove_assets(genome, asset, tag, relationships, aliases)
            else:
                _LOGGER.warning("Selected asset does not exist on disk ({}). "
                                "Removing from genome config.".
                                format(asset_path))
                if self.file_path:
                    with self as r:
                        r.cfg_remove_assets(genome, asset, tag, relationships, aliases)
                        return
                else:
                    self.cfg_remove_assets(genome, asset, tag, relationships, aliases)
                    return
            try:
                self[CFG_GENOMES_KEY][genome][CFG_ASSETS_KEY][asset]
            except (KeyError, TypeError):
                asset_dir = os.path.abspath(
                    os.path.join(asset_path, os.path.pardir))
                _entity_dir_removal_log(asset_dir, "asset", req_dict, removed)
                try:
                    self[CFG_GENOMES_KEY][genome][CFG_ASSETS_KEY]
                except (KeyError, TypeError):
                    genome_dir = \
                        os.path.abspath(os.path.join(asset_dir, os.path.pardir))
                    _entity_dir_removal_log(genome_dir, "genome", req_dict, removed)
                    try:
                        if self.file_path:
                            with self as r:
                                del r[CFG_GENOMES_KEY][genome]
                        else:
                            del self[CFG_GENOMES_KEY][genome]
                    except (KeyError, TypeError):
                        _LOGGER.debug(
                            "Could not remove genome '{}' from the config; it "
                            "does not exist".format(genome))
            _LOGGER.info("Successfully removed entities:\n- {}".
                         format("\n- ".join(removed)))
        else:
            if self.file_path:
                with self as r:
                    r.cfg_remove_assets(genome, asset, tag, relationships, aliases)
            else:
                self.cfg_remove_assets(genome, asset, tag, relationships, aliases)

    def cfg_remove_assets(self, genome, asset, tag=None, relationships=True,
                          aliases=False):
        """
        Remove data associated with a specified genome:asset:tag combination.
        If no tags are specified, the entire asset is removed from the genome.

        If no more tags are defined for the selected genome:asset after tag removal,
        the parent asset will be removed as well
        If no more assets are defined for the selected genome after asset removal,
        the parent genome will be removed as well

        :param str genome: genome to be removed
        :param str asset: asset package to be removed
        :param str tag: tag to be removed
        :param bool relationships: whether the asset being removed should
            be removed from its relatives as well
        :param bool aliases: whether the genome being removed should be removed 
            from the aliases
        :raise TypeError: if genome argument type is not a list or str
        :return RefGenConf: updated object
        """
        def _del_if_empty(obj, attr, alt=None):
            """
            Internal function for Mapping attribute deleting.
            Check if attribute exists and delete it if its length is zero.

            :param Mapping obj: an object to check
            :param str attr: Mapping attribute of interest
            :param list[Mapping, str] alt: a list of length 2 that indicates alternative
            Mapping-attribute combination to remove
            """
            if attr in obj and len(obj[attr]) == 0:
                if alt is None:
                    del obj[attr]
                else:
                    if alt[1] in alt[0]:
                        del alt[0][alt[1]]

        tag = tag or self.get_default_tag(genome, asset)
        if _check_insert_data(genome, str, "genome"):
            if _check_insert_data(asset, str, "asset"):
                if _check_insert_data(tag, str, "tag"):
                    if relationships:
                        self.remove_asset_from_relatives(genome, asset, tag)
                    del self[CFG_GENOMES_KEY][genome][CFG_ASSETS_KEY][asset][CFG_ASSET_TAGS_KEY][tag]
                    _del_if_empty(self[CFG_GENOMES_KEY][genome][CFG_ASSETS_KEY][asset], CFG_ASSET_TAGS_KEY,
                                  [self[CFG_GENOMES_KEY][genome][CFG_ASSETS_KEY], asset])
                    _del_if_empty(self[CFG_GENOMES_KEY][genome][CFG_ASSETS_KEY], asset)
                    _del_if_empty(self[CFG_GENOMES_KEY][genome], CFG_ASSETS_KEY, [self[CFG_GENOMES_KEY], genome])
                    _del_if_empty(self[CFG_GENOMES_KEY], genome)
                    try:
                        default_tag = self[CFG_GENOMES_KEY][genome][CFG_ASSETS_KEY][asset][CFG_ASSET_DEFAULT_TAG_KEY]
                    except KeyError:
                        pass
                    else:
                        if default_tag == tag:
                            del self[CFG_GENOMES_KEY][genome][CFG_ASSETS_KEY][asset][CFG_ASSET_DEFAULT_TAG_KEY]
                    if len(self[CFG_GENOMES_KEY]) == 0:
                        self[CFG_GENOMES_KEY] = None
        if aliases and (self[CFG_GENOMES_KEY] is None
                        or genome not in self[CFG_GENOMES_KEY]):
            try:
                self.remove_genome_alias(self.get_genome_alias_digest(genome))
            except AttributeError:
                # if no genomes, (genomes are None) we need to manuallyremove
                # all the keys from the aliases mapping in the config
                digests = self[CFG_ALIASES_KEY].keys()
                [self[CFG_ALIASES_KEY].__delitem__(k) for k in digests]
        return self

    def update_genomes(self, genome, data=None):
        """
        Updates the genomes in RefGenConf object at any level.
        If a requested genome is missing, it will be added

        :param str genome: genome to be added/updated
        :param Mapping data: data to be added/updated
        :return RefGenConf: updated object
        """
        if _check_insert_data(genome, str, "genome"):
            genome = self.get_genome_alias_digest(alias=genome, fallback=True)
            _safe_setdef(self[CFG_GENOMES_KEY], genome,
                         PXAM({CFG_ASSETS_KEY: PXAM()}))
            if _check_insert_data(data, Mapping, "data"):
                self[CFG_GENOMES_KEY][genome].update(data)
        return self

    def _update_genome_servers(self, url, reset=False):
        """
        Update the list of genome_servers.

        Use reset argument to overwrite the current list. Otherwise the current
        one will be appended to.

        :param list[str] | str url: url(s) to update the genome_servers list with
        :param bool reset: whether the current list should be overwritten
        """
        if CFG_SERVERS_KEY in self:
            self[CFG_SERVERS_KEY] = \
                _extend_unique([] if reset else self[CFG_SERVERS_KEY],
                               _make_list_of_str(url))
        else:
            raise GenomeConfigFormatError(
                "The '{}' is missing. Can't update the server list".
                    format(CFG_SERVERS_KEY))

    def subscribe(self, urls, reset=False):
        """
        Add URLs the list of genome_servers.

        Use reset argument to overwrite the current list.
        Otherwise the current one will be appended to.

        :param list[str] | str urls: urls to update the genome_servers list with
        :param bool reset: whether the current list should be overwritten
        """
        if self.file_path:
            with self as r:
                r._update_genome_servers(url=urls, reset=reset)
        else:
            self._update_genome_servers(url=urls, reset=reset)
        _LOGGER.info("Subscribed to: {}".format(", ".join(urls)))

    def unsubscribe(self, urls):
        """
        Remove URLs the list of genome_servers.

        :param list[str] | str urls: urls to update the genome_servers list with
        """
        unsub_list = []
        ori_servers = self[CFG_SERVERS_KEY]
        for s in urls:
            try:
                ori_servers.remove(s)
                unsub_list.append(s)
            except ValueError:
                _LOGGER.warning("URL '{}' not in genome_servers list: {}".format(s, ori_servers))
        if self.file_path:
            with self as r:
                r._update_genome_servers(ori_servers, reset=True)
        else:
            self._update_genome_servers(ori_servers, reset=True)
        if unsub_list:
            _LOGGER.info("Unsubscribed from: {}".format(", ".join(unsub_list)))

    def getseq(self, genome, locus, as_str=False):
        """
        Return the sequence found in a selected range and chromosome.
        Something like the refget protocol.

        :param str genome: name of the sequence identifier
        :param str locus: coordinates of desired sequence, e.g. 'chr1:1-10'
        :param bool as_str: whether to convert the resurned object to string
            and return just the sequence
        :return str | pyfaidx.FastaRecord | pyfaidx.Sequence: selected sequence
        """
        import pyfaidx
        fa = pyfaidx.Fasta(self.seek(genome, "fasta", strict_exists=True))
        locus_split = locus.split(":")
        chr = fa[locus_split[0]]
        if len(locus_split) == 1:
            return str(chr) if as_str else chr
        start, end = locus_split[1].split("-")
        _LOGGER.debug("chr: '{}', start: '{}', end: '{}'".
                      format(locus_split[0], start, end))
        return str(chr[int(start):int(end)]) \
            if as_str else chr[int(start):int(end)]

    def get_genome_attributes(self, genome):
        """
        Get the dictionary attributes, like checksum, contents, description.
        Does not return the assets.

        :param str genome: genome to get the attributes dict for
        :return Mapping[str, str]: available genome attributes
        """
        return {k: self[CFG_GENOMES_KEY][genome][k]
                for k in CFG_GENOME_ATTRS_KEYS if k in self[CFG_GENOMES_KEY][genome]}

    def is_asset_complete(self, genome, asset, tag):
        """
        Check whether all required tag attributes are defined in the RefGenConf object.
        This is the way we determine tag completeness.

        :param str genome: genome to be checked
        :param str asset: asset package to be checked
        :param str tag: tag to be checked
        :return bool: the decision
        """
        tag_data = self[CFG_GENOMES_KEY][genome][CFG_ASSETS_KEY][asset][CFG_ASSET_TAGS_KEY][tag]
        return all([r in tag_data for r in REQ_TAG_ATTRS])

    def _invert_genomes(self, order=None):
        """ Map each asset type/kind/name to a collection of assemblies.

        A configuration file encodes assets by genome, but in some use cases
        it's helpful to invert the direction of this mapping. The value of the
        asset key/name may differ by genome, so that information is
        necessarily lost in this inversion, but we can collect genome IDs by
        asset ID.

        :param function(str) -> object order: how to key genome IDs and asset
            names for sort
        :return OrderedDict[str, Iterable[str]] binding between asset kind/key/name
            and collection of reference genome assembly names for which the
            asset type is available
        """
        genomes = {}
        for g, am in self[CFG_GENOMES_KEY].items():
            for a in am[CFG_ASSETS_KEY].keys():
                genomes.setdefault(a, []).append(g)
        assets = sorted(genomes.keys(), key=order)
        return OrderedDict([(a, sorted(genomes[a], key=order)) for a in assets])

    def _chk_digest_if_avail(self, genome, remote_asset_name, server_url):
        """
        Check local asset digest against the remote one and populate children of the asset with the provided asset:tag.

        In case the local asset does not exist, the config is populated with the remote asset digest and children data

        :param str genome: name of the genome to check the asset digests for
        :param str remote_asset_name: asset and tag names, formatted like: asset:tag
        :param str server_url: addres of the server to query for the digests
        :raise RefgenconfError: if the local digest does not match its remote counterpart
        """
        remote_asset_data = prp(remote_asset_name)
        asset = remote_asset_data["item"]
        tag = remote_asset_data["tag"]
        asset_digest_url = construct_request_url(server_url, API_ID_DIGEST).\
            format(genome=genome, asset=asset, tag=tag)
        try:
            remote_digest = _download_json(asset_digest_url)
        except DownloadJsonError:
            _LOGGER.warning("Parent asset ({}/{}:{}) not found on the server. The asset provenance was not verified.".
                            format(genome, asset, tag))
            return
        try:
            local_digest = self.id(genome, asset, tag)
            if remote_digest != local_digest:
                raise RemoteDigestMismatchError(asset, local_digest, remote_digest)
        except RefgenconfError:
            _LOGGER.debug("Could not find '{}/{}:{}' digest. Digest for this parent will be populated "
                          "with the server one after the pull".format(genome, asset, tag))
            return

    def chk_digest_update_child(self, genome, remote_asset_name, child_name, server_url):
        """
        Check local asset digest against the remote one and populate children of the asset with the provided asset:tag.

        In case the local asset does not exist, the config is populated with the remote asset digest and children data

        :param str genome: name of the genome to check the asset digests for
        :param str remote_asset_name: asset and tag names, formatted like: asset:tag
        :param str child_name: name to be appended to the children of the parent
        :param str server_url: address of the server to query for the digests
        :raise RefgenconfError: if the local digest does not match its remote counterpart
        """
        remote_asset_data = prp(remote_asset_name)
        asset = remote_asset_data["item"]
        tag = remote_asset_data["tag"]
        asset_digest_url = construct_request_url(server_url, API_ID_DIGEST).\
            format(genome=genome, asset=asset, tag=tag)
        try:
            remote_digest = _download_json(asset_digest_url)
        except DownloadJsonError:
            return
        try:
            # we need to allow for missing seek_keys section so that the digest is respected even from the previously
            # populated 'incomplete asset' from the server
            self._assert_gat_exists(genome, asset, tag,
                                    allow_incomplete=not self.is_asset_complete(genome, asset, tag))
        except (KeyError, MissingAssetError, MissingGenomeError, MissingSeekKeyError):
            self.update_tags(genome, asset, tag, {CFG_ASSET_CHECKSUM_KEY: remote_digest})
            _LOGGER.info("Could not find '{}/{}:{}' digest. Populating with server data".format(genome, asset, tag))
        else:
            local_digest = self[CFG_GENOMES_KEY][genome][CFG_ASSETS_KEY][asset][CFG_ASSET_TAGS_KEY] \
                [tag][CFG_ASSET_CHECKSUM_KEY]
            if remote_digest != local_digest:
                raise RemoteDigestMismatchError(asset, local_digest, remote_digest)
        finally:
            self.update_relatives_assets(genome, asset, tag, [child_name], children=True)

    def id(self, genome, asset, tag=None):
        """
        Returns the digest for the specified asset.
        The defined default tag will be used if not provided as an argument

        :param str genome: genome identifier
        :param str asset: asset identifier
        :param str tag: tag identifier
        :return str: asset digest for the tag
        """
        self._assert_gat_exists(genome, asset, tag)
        tag = tag or self.get_default_tag(genome, asset)
        a = self[CFG_GENOMES_KEY][genome][CFG_ASSETS_KEY][asset]
        if CFG_ASSET_CHECKSUM_KEY in a[CFG_ASSET_TAGS_KEY][tag]:
            return a[CFG_ASSET_TAGS_KEY][tag][CFG_ASSET_CHECKSUM_KEY]
        raise MissingConfigDataError("Digest does not exist for: {}/{}:{}".
                                     format(genome, asset, tag))

    def compare(self, genome1, genome2, explain=False):
        """
        Check genomes compatibility level.
        Compares Annotated Sequence Digests (ASDs) -- digested sequences and
        metadata
        :param str genome1: name of the first genome to compare
        :param str genome2: name of the first genome to compare
        :param bool explain: whether the returned code explanation should
            be displayed
        :return int: compatibility code
        """

        def _get_asds_for_genome(rgc, genome):
            """
            Read JSON file containing ASDs for a specified genome
            :param refgenconf.RefGenConf rgc: object to find the genome for
            :param str genome: genome to find the file for
            :return list[dict]: list of ASDs, ready to compare
            """
            rgc.seek(genome, "fasta", strict_exists=True)
            json_file = rgc.get_asds_path(genome)
            if not os.path.exists(json_file):
                raise OSError(
                    "File containing Annotated Sequence Digests (ASDs) not "
                    "found for genome: {g}. Pull or build '{g}/fasta' again to "
                    "check the compatibility.".format(g=genome))
            with open(json_file, "r") as jfp:
                return json.load(jfp)

        return SeqColClient({}).compare_asds(_get_asds_for_genome(self, genome1),
            _get_asds_for_genome(self, genome2), explain=explain)

    def run_plugins(self, hook):
        """
        Runs all installed plugins for the specified hook.

        :param str hook: hook identifier
        """
        for name, func in self.plugins[hook].items():
            _LOGGER.debug("Running {} plugin: {}".format(hook, name))
            func(self)

    def write(self, filepath=None):
        """
        Write the contents to a file.
        If pre- and post-update plugins are defined, they will be executed automatically

        :param str filepath: a file path to write to
        :raise OSError: when the object has been created in a read only mode or other process has locked the file
        :raise TypeError: when the filepath cannot be determined.
            This takes place only if YacAttMap initialized with a Mapping as an input, not read from file.
        :raise OSError: when the write is called on an object with no write capabilities
            or when writing to a file that is locked by a different object
        :return str: the path to the created files
        """
        self.run_plugins(PRE_UPDATE_HOOK)
        path = super(RefGenConf, self).write(filepath=filepath)
        self.run_plugins(POST_UPDATE_HOOK)
        return path

    def _genome_asset_path(self, gname, aname, tname, seek_key, enclosing_dir):
        """
        Retrieve the raw path value for a particular asset for a particular genome.

        :param Mapping[str, Mapping[str, Mapping[str, object]]] genomes: nested
            collection of key-value pairs, keyed at top level on genome ID, then by
            asset name, then by asset attribute
        :param str gname: top level key to query -- genome ID, e.g. mm10
        :param str aname: second-level key to query -- asset name, e.g. fasta
        :param str tname: third-level key to query -- tag name, e.g. default
        :param str seek_key: fourth-level key to query -- tag name, e.g. chrom_sizes
        :param bool enclosing_dir: whether a path to the entire enclosing directory should be returned, e.g.
            for a fasta asset that has 3 seek_keys pointing to 3 files in an asset dir, that asset dir is returned
        :return str: raw path value for a particular asset for a particular genome
        :raise MissingGenomeError: if the given key-value pair collection does not
            contain as a top-level key the given genome ID
        :raise MissingAssetError: if the given key-value pair colelction does
            contain the given genome ID, but that key's mapping doesn't contain
            the given asset name as a key
        :raise GenomeConfigFormatError: if it's discovered during the query that
            the structure of the given genomes mapping suggests that it was
            parsed from an improperly formatted/structured genome config file.
        """
        self._assert_gat_exists(gname, aname, tname)
        asset_tag_data = self[CFG_GENOMES_KEY][gname][CFG_ASSETS_KEY][aname][CFG_ASSET_TAGS_KEY][tname]
        if enclosing_dir:
            return os.path.join(asset_tag_data[CFG_ASSET_PATH_KEY], tname)
        if seek_key is None:
            if aname in asset_tag_data[CFG_SEEK_KEYS_KEY]:
                seek_key = aname
            else:
                return os.path.join(asset_tag_data[CFG_ASSET_PATH_KEY], tname)
        try:
            seek_key_value = asset_tag_data[CFG_SEEK_KEYS_KEY][seek_key]
            appendix = "" if seek_key_value == "." else seek_key_value
            return os.path.join(asset_tag_data[CFG_ASSET_PATH_KEY], tname, appendix)
        except KeyError:
            raise MissingSeekKeyError("genome/asset:tag bundle '{}/{}:{}' exists, but seek_key '{}' is missing".
                                      format(gname, aname, tname, seek_key))

    def _get_genome_id(self, gname):
        """
        Get the actual genome name used in the object regardless of whether
        the query name is an actual name of an alias

        :param str gname: genome query name, can be the actual key or its alias
        :return str: genome id
        """
        self._assert_gat_exists(gname)
        if gname in self[CFG_GENOMES_KEY].keys():
            return gname
        return self[CFG_GENOMES_KEY].get_key(alias=gname)

    def _assert_gat_exists(self, gname, aname=None, tname=None, allow_incomplete=False):
        """
        Make sure the genome/asset:tag combination exists in the provided mapping and has any seek keys defined.
        Seek keys are required for the asset completeness.

        :param Mapping[str, Mapping[str, Mapping[str, object]]] genomes: nested
            collection of key-value pairs, keyed at top level on genome ID, then by
            asset name, then by asset attribute
        :param str gname: top level key to query -- genome ID, e.g. mm10
        :param str aname: second-level key to query -- asset name, e.g. fasta
        :param str tname: third-level key to query -- tag name, e.g. default
        :raise MissingGenomeError: if the given key-value pair collection does not
            contain as a top-level key the given genome ID
        :raise MissingAssetError: if the given key-value pair collection does
            contain the given genome ID, but that key's mapping doesn't contain
            the given asset name as a key
        :raise GenomeConfigFormatError: if it's discovered during the query that
            the structure of the given genomes mapping suggests that it was
            parsed from an improperly formatted/structured genome config file.
        """
        _LOGGER.debug("checking existence of: {}/{}:{}".format(gname, aname, tname))
        try:
            genome = self[CFG_GENOMES_KEY][gname]
        except KeyError:
            raise MissingGenomeError("Your genomes do not include '{}'".format(gname))
        if aname is not None:
            try:
                asset_data = genome[CFG_ASSETS_KEY][aname]
            except KeyError:
                raise MissingAssetError("Genome '{}' exists, but asset '{}' is missing".format(gname, aname))
            except TypeError:
                _raise_not_mapping(asset_data, "Asset section ")
            if tname is not None:
                try:
                    tag_data = asset_data[CFG_ASSET_TAGS_KEY][tname]
                except KeyError:
                    raise MissingTagError(
                        "genome/asset bundle '{}/{}' exists, but tag '{}' is missing".format(gname, aname, tname))
                except TypeError:
                    _raise_not_mapping(asset_data, "Asset section ")
                try:
                    tag_data[CFG_SEEK_KEYS_KEY]
                except KeyError:
                    if not allow_incomplete:
                        raise MissingSeekKeyError("Asset incomplete. No seek keys are defined for '{}/{}:{}'. "
                                                  "Build or pull the asset again.".format(gname, aname, tname))

    def _list_remote(self, url, genome, order=None, as_str=True,
                     offset_text="  ", genome_assets_delim="/ ", asset_sep=", "):
        """
        List genomes and assets available remotely.

        :param url: location or ref genome config data
        :param function(str) -> object order: how to key genome IDs and asset
            names for sort
        :return str, str: text reps of remotely available genomes and assets
        """
        genomes_data = _read_remote_data(url)
        refgens = self._select_genomes(external_genomes=genomes_data.keys(),
                                       genome=genome, order=order, strict=True)
        if not refgens:
            return None, None if as_str else dict()
        filtered_genomes_data = OrderedDict(
            [(rg, sorted(genomes_data[rg], key=order)) for rg in refgens]
        )
        if not as_str:
            return filtered_genomes_data
        rj = max(map(len, list(filtered_genomes_data.keys()) or [0])) + 2
        asset_texts = ["{}{}{}{}".format(g.rjust(rj), genome_assets_delim, offset_text, asset_sep.join(a))
                       for g, a in filtered_genomes_data.items()]
        return ", ".join(refgens), "\n".join(asset_texts)

    def _select_genomes(self, genome=None, strict=False, order=None,
                        external_genomes=None):
        """
        Safely select a subset of genomes

        :param list[str] | str genome: genomes that the assets should be found for
        :param bool strict: whether a non-existent genome should lead to a warning.
            Specific genome request is disregarded otherwise
        :param function(str) -> object order: a way to order the genomes in the output
        :param list external_genomes: a collection of genomes to use instead
            of the one defined in the object
        :raise TypeError: if genome argument type is not a list or str
        :return list: selected subset of genomes
        """
        genomes = [self.get_genome_alias(x, fallback=True)
                   for x in sorted(external_genomes or
                                   self[CFG_GENOMES_KEY].keys(), key=order)]
        if not genome:
            return genomes
        genome = [self.get_genome_alias(digest=x, fallback=True)
                  for x in _make_list_of_str(genome)]
        if strict:
            missing = []
            filtered = []
            for g in genome:
                if g in genomes:
                    filtered.append(g)
                else:
                    missing.append(g)
            if missing:
                _LOGGER.warning("Genomes do not include: {}".format(", ".join(missing)))
            return None if not filtered else filtered
        return genomes if not all(x in genomes for x in genome) else genome


class DownloadProgressBar(tqdm):
    """
    from: https://github.com/tqdm/tqdm#hooks-and-callbacks
    """
    def update_to(self, b=1, bsize=1, tsize=None):
        """
        Update the progress bar

        :param int b: number of blocks transferred so far
        :param int bsize: size of each block (in tqdm units)
        :param int tsize: total size (in tqdm units)
        """
        if tsize is not None:
            self.total = tsize
        self.update(b * bsize - self.n)


def _download_json(url, params=None):
    """
    Safely connect to the provided API endpoint and download JSON data.

    :param str url: server API endpoint
    :param dict params: query parameters
    :return dict: served data
    """
    import requests
    _LOGGER.debug("Downloading JSON data; querying URL: '{}'".format(url))
    resp = requests.get(url, params=params)
    if resp.ok:
        return resp.json()
    elif resp.status_code == 404:
        resp = None
    raise DownloadJsonError(resp)


def _download_url_progress(url, output_path, name, params=None):
    """
    Download asset at given URL to given filepath, show progress along the way.

    :param str url: server API endpoint
    :param str output_path: path to file to save download
    :param str name: name to display in front of the progress bar
    :param dict params: query parameters to be added to the request
    """
    url = url if params is None else url + "?{}".format(urllib.parse.urlencode(params))
    with DownloadProgressBar(unit_scale=True, desc=name, unit="B", bar_format=CUSTOM_BAR_FMT, leave=False) as dpb:
        urllib.request.urlretrieve(url, filename=output_path, reporthook=dpb.update_to)


<<<<<<< HEAD
def _genome_asset_path(genomes, gname, aname, tname, seek_key, enclosing_dir, no_tag=False):
    """
    Retrieve the raw path value for a particular asset for a particular genome.

    :param Mapping[str, Mapping[str, Mapping[str, object]]] genomes: nested
        collection of key-value pairs, keyed at top level on genome ID, then by
        asset name, then by asset attribute
    :param str gname: top level key to query -- genome ID, e.g. mm10
    :param str aname: second-level key to query -- asset name, e.g. fasta
    :param str tname: third-level key to query -- tag name, e.g. default
    :param str seek_key: fourth-level key to query -- tag name, e.g. chrom_sizes
    :param bool enclosing_dir: whether a path to the entire enclosing directory should be returned, e.g.
        for a fasta asset that has 3 seek_keys pointing to 3 files in an asset dir, that asset dir is returned
    :return str: raw path value for a particular asset for a particular genome
    :raise MissingGenomeError: if the given key-value pair collection does not
        contain as a top-level key the given genome ID
    :raise MissingAssetError: if the given key-value pair collection does
        contain the given genome ID, but that key's mapping doesn't contain
        the given asset name as a key
    :raise GenomeConfigFormatError: if it's discovered during the query that
        the structure of the given genomes mapping suggests that it was
        parsed from an improperly formatted/structured genome config file.
    """
    _assert_gat_exists(genomes, gname, aname, tname)
    asset_tag_data = genomes[gname][CFG_ASSETS_KEY][aname][CFG_ASSET_TAGS_KEY][tname]
    if enclosing_dir:
        if no_tag:
            return asset_tag_data[CFG_ASSET_PATH_KEY]
        return os.path.join(asset_tag_data[CFG_ASSET_PATH_KEY], tname)
    if seek_key is None:
        if aname in asset_tag_data[CFG_SEEK_KEYS_KEY]:
            seek_key = aname
        else:
            if no_tag:
                return asset_tag_data[CFG_ASSET_PATH_KEY]
            return os.path.join(asset_tag_data[CFG_ASSET_PATH_KEY], tname)
    try:
        seek_key_value = asset_tag_data[CFG_SEEK_KEYS_KEY][seek_key]
    except KeyError:
        raise MissingSeekKeyError("genome/asset:tag bundle '{}/{}:{}' exists, but seek_key '{}' is missing".
                                  format(gname, aname, tname, seek_key))
    else:
        if no_tag:
            return os.path.join(asset_tag_data[CFG_ASSET_PATH_KEY], seek_key_value)
        return os.path.join(asset_tag_data[CFG_ASSET_PATH_KEY], tname, seek_key_value)


def _assert_gat_exists(genomes, gname, aname=None, tname=None, allow_incomplete=False):
    """
    Make sure the genome/asset:tag combination exists in the provided mapping and has any seek keys defined.
    Seek keys are required for the asset completeness.

    :param Mapping[str, Mapping[str, Mapping[str, object]]] genomes: nested
        collection of key-value pairs, keyed at top level on genome ID, then by
        asset name, then by asset attribute
    :param str gname: top level key to query -- genome ID, e.g. mm10
    :param str aname: second-level key to query -- asset name, e.g. fasta
    :param str tname: third-level key to query -- tag name, e.g. default
    :raise MissingGenomeError: if the given key-value pair collection does not
        contain as a top-level key the given genome ID
    :raise MissingAssetError: if the given key-value pair collection does
        contain the given genome ID, but that key's mapping doesn't contain
        the given asset name as a key
    :raise GenomeConfigFormatError: if it's discovered during the query that
        the structure of the given genomes mapping suggests that it was
        parsed from an improperly formatted/structured genome config file.
    """
    _LOGGER.debug("checking existence of: {}/{}:{}".format(gname, aname, tname))
    try:
        genome = genomes[gname]
    except KeyError:
        raise MissingGenomeError("Your genomes do not include '{}'".format(gname))
    if aname is not None:
        try:
            asset_data = genome[CFG_ASSETS_KEY][aname]
        except KeyError:
            raise MissingAssetError("Genome '{}' exists, but asset '{}' is missing".format(gname, aname))
        except TypeError:
            _raise_not_mapping(asset_data, "Asset section ")
        if tname is not None:
            try:
                tag_data = asset_data[CFG_ASSET_TAGS_KEY][tname]
            except KeyError:
                raise MissingTagError(
                    "genome/asset bundle '{}/{}' exists, but tag '{}' is missing".format(gname, aname, tname))
            except TypeError:
                _raise_not_mapping(asset_data, "Asset section ")
            try:
                tag_data[CFG_SEEK_KEYS_KEY]
            except KeyError:
                if not allow_incomplete:
                    raise MissingSeekKeyError("Asset incomplete. No seek keys are defined for '{}/{}:{}'. "
                                              "Build or pull the asset again.".format(gname, aname, tname))


def _is_large_archive(size, cutoff=10):
=======
def _is_large_archive(size):
>>>>>>> 8a2126b6
    """
    Determines if the file is large based on a string formatted as follows: 15.4GB

    :param str size:  size string
    :return bool: the decision
    """
    def _str2float(x):
        """
        Remove any letters from the file size string and cast the remainder to float
        """
        return float("".join(c for c in x if c in '0123456789.'))

    _LOGGER.debug("Checking archive size: '{}'".format(size))
    if size.endswith("MB"):
        # convert to gigs
        size = '{0:f}GB'.format(_str2float(size) / 1000)
    if size.endswith("KB"):
        # convert to gigs
        size = '{0:f}GB'.format(_str2float(size) / 1000**2)
    return size.endswith("TB") or (size.endswith("GB") and _str2float(size) > cutoff)


def _make_genome_assets_line(gen, assets, offset_text="  ", genome_assets_delim="/ ", asset_sep=", ", order=None,
                             asset_tag_delim=":", rjust=20):
    """
    Build a line of text for display of assets by genome

    :param str gen: reference assembly ID, e.g. hg38
    :param Iterable[str] assets: collection of asset names for the given genome
    :param str offset_text: prefix for the line, e.g. a kind of whitespace
    :param str genome_assets_delim: delimiter between a genome ID and text
        showing names of assets for that genome
    :param str asset_sep: delimiter between asset names
    :param function(str) -> object order: how to key asset names for sort
    :return str: text representation of a single assembly's name and assets
    """
    tagged_assets = asset_sep.join(sorted(_make_asset_tags_product(assets, asset_tag_delim), key=order))
    return "{}{}{}{}".format(gen.rjust(rjust), genome_assets_delim, offset_text, tagged_assets)


def _make_asset_tags_product(assets, asset_tag_delim=":", asset_sk_delim="."):
    """
    Make a product of assets and tags available in the provided mapping

    :param Mapping assets: the assets for a selected genome
    :param str asset_tag_delim: how to represent the asset-tag link
    :param str asset_sk_delim: how to represent the asset-seek_key link
    :return list: list representation of tagged assets
    """
    tagged_assets = []
    for aname, asset in assets.items():
        for tname, tag in asset[CFG_ASSET_TAGS_KEY].items():
            sk_assets = []
            seek_keys = get_tag_seek_keys(tag)
            # proceed only if asset is 'complete' -- has seek_keys
            if seek_keys is not None:
                # add seek_keys if exist and different from the asset name, otherwise just the asset name
                sk_assets.extend([asset_sk_delim.join([aname, sk]) if sk != aname else aname for sk in seek_keys])
            # add tags to the asset.seek_key list
            tagged_assets.extend([asset_tag_delim.join(i) for i in itertools.product(sk_assets, [tname])])
    return tagged_assets


def _read_remote_data(url):
    """
    Read as JSON data from a URL request response.

    :param str url: data request
    :return dict: JSON parsed from the response from given URL request
    """
    with urllib.request.urlopen(url) as response:
        encoding = response.info().get_content_charset('utf8')
        return json.loads(response.read().decode(encoding))


def _check_insert_data(obj, datatype, name):
    """ Checks validity of an object """
    if obj is None:
        return False
    if not isinstance(obj, datatype):
        raise TypeError("{} must be {}; got {}".format(
            name, datatype.__name__, type(obj).__name__))
    return True


def _make_list_of_str(arg):
    """
    Convert a str to list of str or ensure a list is a list of str

    :param list[str] | str arg: string or a list of strings to listify
    :return list: list of strings
    :raise TypeError: if a fault argument was provided
    """
    def _raise_faulty_arg():
        raise TypeError("Provided argument has to be a list[str] or a str, got '{}'".format(arg.__class__.__name__))

    if isinstance(arg, str):
        return [arg]
    elif isinstance(arg, list):
        if not all(isinstance(i, str) for i in arg):
            _raise_faulty_arg()
        else:
            return arg
    else:
        _raise_faulty_arg()


def _extend_unique(l1, l2):
    """
    Extend a list with no duplicates

    :param list l1: original list
    :param list l2: list with items to add
    :return list: an extended list
    """
    return l1 + list(set(l2) - set(l1))


def get_asset_tags(asset):
    """
    Return a list of asset tags.

    These need an accession function since under the tag name key there are not only tag names, but also the
     default tag pointer

    :param Mapping asset: a single asset part of the RefGenConf
    :return list: asset tags
    """
    return [t for t in asset[CFG_ASSET_TAGS_KEY]]


def get_tag_seek_keys(tag):
    """
    Return a list of tag seek keys.

    :param Mapping tag: a single tag part of the RefGenConf
    :return list: tag seek keys
    """
    return [s for s in tag[CFG_SEEK_KEYS_KEY]] if CFG_SEEK_KEYS_KEY in tag else None


def construct_request_url(server_url, operation_id):
    """
    Create a request URL based on a openAPI description

    :param str server_url: server URL
    :param str operation_id: the operationId of the endpoint
    :return str: a complete URL for the request
    """
    try:
        return server_url + _get_server_endpoints_mapping(server_url)[API_VERSION + operation_id]
    except KeyError as e:
        _LOGGER.error("'{}' is not a compatible refgenieserver instance. "
                      "Could not determine API endpoint defined by ID: {}".format(server_url, e))
        sys.exit(1)


def _get_server_endpoints_mapping(url):
    """
    Establishes the API with the server using operationId field in the openAPI JSON description

    :param str url: server URL
    :return dict: endpoints mapped by their operationIds
    """
    json = _download_json(url + "/openapi.json")
    return map_paths_by_id(asciify_json_dict(json) if sys.version_info[0] == 2 else json)


def map_paths_by_id(json_dict):
    # check the required input dict characteristics to construct the mapping
    if "openapi" not in json_dict or not isinstance(json_dict["openapi"], str) \
            or "paths" not in json_dict or not isinstance(json_dict["paths"], dict):
        raise ValueError("The provided mapping is not a valid representation of a JSON openAPI description")
    return {values["get"]["operationId"]: endpoint for endpoint, values in json_dict["paths"].items()}


def _remove(path):
    """
    remove asset if it is a dir or a file

    :param str path: path to the entity to remove, either a file or a dir
    :return str: removed path
    """
    from shutil import rmtree
    if os.path.isfile(path):
        os.remove(path)
    elif os.path.isdir(path):
        rmtree(path)
    else:
        raise ValueError("path '{}' is neither a file nor a dir.".format(path))
    return path


def _entity_dir_removal_log(directory, entity_class, asset_dict, removed_entities):
    """
    Message and save removed entity data

    :param str directory: removed dir
    :param str entity_class: class of the entity
    :param dict asset_dict: selected genome/asset:tag combination
    :param list removed_entities: list of the removed entities to append to
    """
    subclass = "asset" if entity_class == "genome" else "tag"
    if os.path.basename(directory) == asset_dict[entity_class]:
        _LOGGER.info("Last {sub} for {ec} '{en}' has been removed, removing {ec} directory".
                     format(sub=subclass, ec=entity_class, en=asset_dict[entity_class]))
        removed_entities.append(_remove(directory))
    else:
        _LOGGER.debug("Didn't remove '{}' since it does not match the {} name: {}".
                      format(directory, entity_class, asset_dict[entity_class]))


def _safe_setdef(mapping, attr, val):
    """
    Set default value for a mapping, but catch errors caused by the mapping to
    be updated being an object of incorrect type. Raise an informative error.

    :param Mapping mapping: mapping to update
    :param str attr: attribute to update
    :param val: value to assign as the default
    :raise GenomeConfigFormatError: if mapping is of incorrect class
    :return Mapping: updated mapping
    """
    try:
        mapping.setdefault(attr, val)
    except (TypeError, AttributeError):
        _raise_not_mapping(mapping, "Cannot update; Section '{}' ".format(attr))
    return mapping


def _raise_not_mapping(mapping, prefix=""):
    raise GenomeConfigFormatError(
        prefix + "is not a mapping but '{}'. This is usually a result of "
                 "a previous error".format(type(mapping).__name__)
    )<|MERGE_RESOLUTION|>--- conflicted
+++ resolved
@@ -18,11 +18,7 @@
 from pkg_resources import iter_entry_points
 from tempfile import TemporaryDirectory
 
-<<<<<<< HEAD
 from yacman import YacAttMap
-=======
-from seqcol import SeqColClient
->>>>>>> 8a2126b6
 from attmap import PathExAttMap as PXAM
 from ubiquerg import checksum, is_url, query_yes_no, untar, is_writable, \
     parse_registry_path as prp
@@ -355,7 +351,6 @@
                                                   tag_name))
         if not callable(check_exist) or len(finspect(check_exist).args) != 1:
             raise TypeError("Asset existence check must be a one-arg function.")
-<<<<<<< HEAD
         # 3 'path' key options supported
         # option1: absolute path
         # get just the saute path value from the config
@@ -373,13 +368,6 @@
         # option2: relative to genome_folder/{genome} (default, canonical)
         path = _genome_asset_path(self[CFG_GENOMES_KEY], genome_name, asset_name,
                                   tag_name, seek_key, enclosing_dir)
-=======
-        path = self._genome_asset_path(genome_name, asset_name, tag_name, seek_key, enclosing_dir)
-        if os.path.isabs(path) and check_exist(path):
-            return path
-        _LOGGER.debug("Relative or nonexistent path: {}".format(path))
-        genome_name = self._get_genome_id(genome_name)
->>>>>>> 8a2126b6
         fullpath = os.path.join(self[CFG_FOLDER_KEY], genome_name, path)
         _LOGGER.debug("Trying relative to genome_folder/genome ({}/{}): {}".
                       format(self[CFG_FOLDER_KEY], genome_name, fullpath))
@@ -528,18 +516,11 @@
             names for sort
         :return str, str: text reps of remotely available genomes and assets
         """
-<<<<<<< HEAD
         warnings.warn(
             "Please use listr method instead; get_remote_data_str will be "
             "removed in the next release.", category=DeprecationWarning
         )
         return self.listr(genome, order, get_url)
-=======
-        url = get_url(self[CFG_SERVERS_KEY], API_ID_ASSETS)
-        _LOGGER.info("Querying available assets: {}".format(url))
-        genomes, assets = self._list_remote(url, genome, order)
-        return genomes, assets
->>>>>>> 8a2126b6
 
     def listr(self, genome=None, order=None, get_url=lambda server, id: construct_request_url(server, id), as_str=False):
         """
@@ -557,11 +538,7 @@
         data_by_server = {}
         for url in self[CFG_SERVERS_KEY]:
             url = get_url(url, API_ID_ASSETS)
-<<<<<<< HEAD
             data_by_server[url] = _list_remote(url, genome, order, as_str=as_str)
-=======
-            data_by_server[url] = self._list_remote(url, genome, order, False)
->>>>>>> 8a2126b6
         return data_by_server
 
     def tag(self, genome, asset, tag, new_tag, files=True):
@@ -1817,7 +1794,6 @@
         urllib.request.urlretrieve(url, filename=output_path, reporthook=dpb.update_to)
 
 
-<<<<<<< HEAD
 def _genome_asset_path(genomes, gname, aname, tname, seek_key, enclosing_dir, no_tag=False):
     """
     Retrieve the raw path value for a particular asset for a particular genome.
@@ -1914,9 +1890,6 @@
 
 
 def _is_large_archive(size, cutoff=10):
-=======
-def _is_large_archive(size):
->>>>>>> 8a2126b6
     """
     Determines if the file is large based on a string formatted as follows: 15.4GB
 
