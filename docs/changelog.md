# Changelog

This project adheres to [Semantic Versioning](https://semver.org/spec/v2.0.0.html) and [Keep a Changelog](https://keepachangelog.com/en/1.0.0/) format.

<<<<<<< HEAD
## [0.13.0] - unreleased
=======
## [0.12.2] - 2021-11-04

### Fixed
- Removed use_2to3 for setuptools 58 compatibility.

## [0.12.1] - 2021-10-11

### Fixed

- `tqdm` package dependency issue; [#134](https://github.com/refgenie/refgenconf/issues/134)
>>>>>>> 727fe1f2

## [0.12.0] - 2021-06-28

### Added

- `list_seek_keys_values` method that lists values for all seek keys for the specified genome and asset
- `looper_refgenie_populate` looper plugin
- automatic `dir` seek_key support in `RefGenConf.seek` -- if the seek_key does not exist, `.` is returned by default

### Fixed

- `RuntimeWarning` which has been raised when `strict_exists` was set to `None` in `RefGenConf.seek` method; [#131](https://github.com/refgenie/refgenconf/issues/131)

## [0.11.1] - 2021-06-01

### Fixed

- issue with missing `assets` section in `RefGenConf.list` method. This situation occured after setting genome identity for nonexistent genome

## [0.11.0] - 2021-04-27

### Added

- `RefGenConf.populate` function to support `refgenie populate`
- `RefGenConf.populater` function to support `refgenie populater`
- `RefGenConf.seekr` function to support `refgenie seekr`
- `refgenconf.looper_refgenie_plugin` -- new looper plugin that populates refgenie paths with looper
- tag scanning for disallowed characters: `:`, `/`

## Fixed

- issue with dangling symbolic links in `_refgenie_build` directory; [#122](https://github.com/refgenie/refgenconf/issues/122)

## Changed

- `RefGenConf.seek` to raise `refgenconf.MissingGenomeError`, rather than `yacman.UndefinedAliasError` if a nonexistent genome is specified

## [0.10.0] - 2021-03-11

**After updating to this version your configuration file and genome assets will not be compatible with the software. Please refer to the [upgrade tutorial](config_upgrade_03_to_04.md) for instructions on how to migrate the config between versions.**

## Changed

- instead of using human-readable names as genome identifiers refgenie uses sequence-derived digests in the config
- asset data moved to `data` directory
- asset files are now named after genome digests
- refgenieserver APIv3 is now used for remote assets retrieval
- `RefGenConf.genomes` becomes an `AliasedYacAttMap` object

### Removed

- `as_string` and `order` option from `listr` method

### Added

- `upgrade_config` function for genome configuration file migrating between versions
- `RefGenConf.compare` method for genome compatibility level determination
- `as_digests` option in `RefGenConf.listr` method
- genome config validation on `RefGenConf` object instantiation stage and on every write
- new progress bar in `RefGenConf.pull`
- `RefGenConf.get_ta`
- numerous `RefGenConf` object properties and methods related to genome aliases handling: `genome_aliases`, `genome_aliases_table`, `alias_dir`, `data_dir`, `get_genome_alias`, `get_genome_alias_digest`, `remove_genome_aliases`, `set_genome_alias`, `initialize_genome`. Refer to [API documentation](http://refgenie.databio.org/en/latest/autodoc_build/refgenconf/) for more specific information.
- `get_asset_table` method, which displays a concise assets table

## [0.9.3] - 2020-09-02

### Fixed

- warning in `seek` method when executed with `strict_exists=None`

## [0.9.2] - 2020-08-19

### Added

- in `pull` the genome description is fetched from the server

## [0.9.1] - 2020-07-29

### Added

- `force_large` argument in the `pull` method, which can be used to handle large archive downloads
- `add` method

### Changed

- `getseq` method returns the sequence string instead of printing it to the screen

### Deprecated

- `get_remote_data_str` method. Use `listr` instead

## [0.9.0] - 2020-07-01

### Changed

- `pull` so it does not remove asset after overwrite decision, wait for the archive download to finish
- file locking mechanism enhancements

## [0.8.0] - 2020-06-25

### Added

- plugins functionality

### Changed

- dropped Python 2 support

### Removed

- preciously deprecated `get_asset` method. Use `seek` instead

## [0.7.0] - 2020-03-17

### Added

- `RefGenConf` methods update the file on disk that's bound to the object if one exists
- `seek` method. Works similarily to `get_asset`, but does not check for asset file existence on disk by default.

### Changed

- `RefGenConf` method names to match the `refgenie` (CLI) terminology
  - `remove_assets` to `remove`
  - `asset_dict` to `list`
  - `list_remote` to `listr`
  - `tag_asset` to `tag`
  - `pull_asset` to `pull`
  - `get_asset_digest` to `id`
    - `get_asset` to `seek`. Moreover the file existence

### Deprecated

- `get_asset` method. Use `seek` instead

## [0.6.2] - 2020-01-15

### Added

- `genome_archive_config` key to the genome configuration file

### Changed

- `genome_archive` key to `genome_archive_folder` in the config file.

## [0.6.1] - 2019-12-13

### Added

- `remove_asset_from_relatives` method for assets' relationship links removal
- `initialize_config_file` method

### Changed

- `remove_assets` method removes the asset relatives links
- in `select_genome_config` function the `filepath` argument is not required anymore; the `$REFGENIE` environment variable can used instead

## [0.6.0] - 2019-12-06

### Added

- `get_asset_digest` method for asset digest retrieval
- `dir` to the `filepath` method to return an archive enclosing directory
- `get_asset_digest` method to return the digest for the specified asset
- `update_genome_servers` method for `genome_servers` attribute manipulation

### Changed

- `pull_asset` method so that it downloads the archive from a server, makes the object writable, updates it and writes the updates to the refgenie configuration file on disk
- the way of distribution of `refgenieserver` endpoints operationIds. They are grouped and mapped to a short description

### Fixed

- overloaded colon in progress bar descriptions; [#73](https://github.com/refgenie/refgenconf/issues/73)

## [0.5.4] - 2019-11-05

### Added

- distribute the license file with the package

## [0.5.3] - 2019-10-29

### Changed

- `genome_server` config key to `genome_servers`
- enable multiple refgenieservers for `pull_asset` method
- `_chk_digest_if_avail` and `_chk_digest_update_child` require server URL argument to get the asset information from

## [0.5.2] - 2019-10-22

### Changed

- required `yacman` version, for safer file locking

## [0.5.1] - 2019-10-19

### Fixed

- small bug in documentation that prevented automatic doc builds

## [0.5.0] - 2019-10-19

### Added

- systematic determination of `refgenieserver` API endpoint names
- asset provenance assertion before pull
- asset tagging support
- asset relationship tracking
- asset removal method

### Changed

- no config file updates after pull
- config format; added sections for storing digests, tags, parent and children info

## [0.4.0] - 2019-07-02

### Added

- `remove_assets` method
- local and remote listing restriction by genome. These methods accept an optional `genome` argument:
  - `list_local`
  - `list_remote`
  - `assets_dict`
  - `assets_str`

## [0.3.0] - 2019-07-11

### Changed

- Favor asset path relative to genome config rather than local folder in case both exist.
- `update_genomes` method renamed to `update_assets`
- genome config file format changes:
  - Added `config_version` entry
  - Added `assets` section in `genomes` section

### Added

- `udpate_genomes` method
- Genome config file version is now verified in `RefGenConf.__init__`

## [0.2.0] - 2019-06-18

### Added

- Ability to control behavior when pulled asset already exists
- Hook for ordering most of the config query results

### Changed

- By default, alphabetize returned results (genomes, assets, and assets by genome).

## [0.1.2] - 2019-06-11

### Fixed

- Logic path such that genome config file is updated regardless of asset unpacking

## [0.1.1] - 2019-06-11

### Fixed

- [Double-slash bug](https://github.com/refgenie/refgenie/issues/51) in URLs

## [0.1.0] -- 2019-06-10

- Initial project release<|MERGE_RESOLUTION|>--- conflicted
+++ resolved
@@ -2,9 +2,8 @@
 
 This project adheres to [Semantic Versioning](https://semver.org/spec/v2.0.0.html) and [Keep a Changelog](https://keepachangelog.com/en/1.0.0/) format.
 
-<<<<<<< HEAD
 ## [0.13.0] - unreleased
-=======
+
 ## [0.12.2] - 2021-11-04
 
 ### Fixed
@@ -15,7 +14,7 @@
 ### Fixed
 
 - `tqdm` package dependency issue; [#134](https://github.com/refgenie/refgenconf/issues/134)
->>>>>>> 727fe1f2
+
 
 ## [0.12.0] - 2021-06-28
 
