# Changelog

This project adheres to [Semantic Versioning](https://semver.org/spec/v2.0.0.html) and [Keep a Changelog](https://keepachangelog.com/en/1.0.0/) format.

<<<<<<< HEAD
## [0.13.0] - unreleased
=======
## [0.12.3] - 2024-10-10

### Fixed
- Reduce verbosity of refgenie plugin

>>>>>>> 4de2e89c

## [0.12.2] - 2021-11-04

### Fixed
- Removed use_2to3 for setuptools 58 compatibility.

## [0.12.1] - 2021-10-11

### Fixed

- `tqdm` package dependency issue; [#134](https://github.com/refgenie/refgenconf/issues/134)


## [0.12.0] - 2021-06-28

### Added

- `list_seek_keys_values` method that lists values for all seek keys for the specified genome and asset
- `looper_refgenie_populate` looper plugin
- automatic `dir` seek_key support in `RefGenConf.seek` -- if the seek_key does not exist, `.` is returned by default

### Fixed

- `RuntimeWarning` which has been raised when `strict_exists` was set to `None` in `RefGenConf.seek` method; [#131](https://github.com/refgenie/refgenconf/issues/131)

## [0.11.1] - 2021-06-01

### Fixed

- issue with missing `assets` section in `RefGenConf.list` method. This situation occured after setting genome identity for nonexistent genome

## [0.11.0] - 2021-04-27

### Added

- `RefGenConf.populate` function to support `refgenie populate`
- `RefGenConf.populater` function to support `refgenie populater`
- `RefGenConf.seekr` function to support `refgenie seekr`
- `refgenconf.looper_refgenie_plugin` -- new looper plugin that populates refgenie paths with looper
- tag scanning for disallowed characters: `:`, `/`

## Fixed

- issue with dangling symbolic links in `_refgenie_build` directory; [#122](https://github.com/refgenie/refgenconf/issues/122)

## Changed

- `RefGenConf.seek` to raise `refgenconf.MissingGenomeError`, rather than `yacman.UndefinedAliasError` if a nonexistent genome is specified

## [0.10.0] - 2021-03-11

**After updating to this version your configuration file and genome assets will not be compatible with the software. Please refer to the [upgrade tutorial](config_upgrade_03_to_04.md) for instructions on how to migrate the config between versions.**

## Changed

- instead of using human-readable names as genome identifiers refgenie uses sequence-derived digests in the config
- asset data moved to `data` directory
- asset files are now named after genome digests
- refgenieserver APIv3 is now used for remote assets retrieval
- `RefGenConf.genomes` becomes an `AliasedYacAttMap` object

### Removed

- `as_string` and `order` option from `listr` method

### Added

- `upgrade_config` function for genome configuration file migrating between versions
- `RefGenConf.compare` method for genome compatibility level determination
- `as_digests` option in `RefGenConf.listr` method
- genome config validation on `RefGenConf` object instantiation stage and on every write
- new progress bar in `RefGenConf.pull`
- `RefGenConf.get_ta`
- numerous `RefGenConf` object properties and methods related to genome aliases handling: `genome_aliases`, `genome_aliases_table`, `alias_dir`, `data_dir`, `get_genome_alias`, `get_genome_alias_digest`, `remove_genome_aliases`, `set_genome_alias`, `initialize_genome`. Refer to [API documentation](http://refgenie.databio.org/en/latest/autodoc_build/refgenconf/) for more specific information.
- `get_asset_table` method, which displays a concise assets table

## [0.9.3] - 2020-09-02

### Fixed

- warning in `seek` method when executed with `strict_exists=None`

## [0.9.2] - 2020-08-19

### Added

- in `pull` the genome description is fetched from the server

## [0.9.1] - 2020-07-29

### Added

- `force_large` argument in the `pull` method, which can be used to handle large archive downloads
- `add` method

### Changed

- `getseq` method returns the sequence string instead of printing it to the screen

### Deprecated

- `get_remote_data_str` method. Use `listr` instead

## [0.9.0] - 2020-07-01

### Changed

- `pull` so it does not remove asset after overwrite decision, wait for the archive download to finish
- file locking mechanism enhancements

## [0.8.0] - 2020-06-25

### Added

- plugins functionality

### Changed

- dropped Python 2 support

### Removed

- preciously deprecated `get_asset` method. Use `seek` instead

## [0.7.0] - 2020-03-17

### Added

- `RefGenConf` methods update the file on disk that's bound to the object if one exists
- `seek` method. Works similarily to `get_asset`, but does not check for asset file existence on disk by default.

### Changed

- `RefGenConf` method names to match the `refgenie` (CLI) terminology
  - `remove_assets` to `remove`
  - `asset_dict` to `list`
  - `list_remote` to `listr`
  - `tag_asset` to `tag`
  - `pull_asset` to `pull`
  - `get_asset_digest` to `id`
    - `get_asset` to `seek`. Moreover the file existence

### Deprecated

- `get_asset` method. Use `seek` instead

## [0.6.2] - 2020-01-15

### Added

- `genome_archive_config` key to the genome configuration file

### Changed

- `genome_archive` key to `genome_archive_folder` in the config file.

## [0.6.1] - 2019-12-13

### Added

- `remove_asset_from_relatives` method for assets' relationship links removal
- `initialize_config_file` method

### Changed

- `remove_assets` method removes the asset relatives links
- in `select_genome_config` function the `filepath` argument is not required anymore; the `$REFGENIE` environment variable can used instead

## [0.6.0] - 2019-12-06

### Added

- `get_asset_digest` method for asset digest retrieval
- `dir` to the `filepath` method to return an archive enclosing directory
- `get_asset_digest` method to return the digest for the specified asset
- `update_genome_servers` method for `genome_servers` attribute manipulation

### Changed

- `pull_asset` method so that it downloads the archive from a server, makes the object writable, updates it and writes the updates to the refgenie configuration file on disk
- the way of distribution of `refgenieserver` endpoints operationIds. They are grouped and mapped to a short description

### Fixed

- overloaded colon in progress bar descriptions; [#73](https://github.com/refgenie/refgenconf/issues/73)

## [0.5.4] - 2019-11-05

### Added

- distribute the license file with the package

## [0.5.3] - 2019-10-29

### Changed

- `genome_server` config key to `genome_servers`
- enable multiple refgenieservers for `pull_asset` method
- `_chk_digest_if_avail` and `_chk_digest_update_child` require server URL argument to get the asset information from

## [0.5.2] - 2019-10-22

### Changed

- required `yacman` version, for safer file locking

## [0.5.1] - 2019-10-19

### Fixed

- small bug in documentation that prevented automatic doc builds

## [0.5.0] - 2019-10-19

### Added

- systematic determination of `refgenieserver` API endpoint names
- asset provenance assertion before pull
- asset tagging support
- asset relationship tracking
- asset removal method

### Changed

- no config file updates after pull
- config format; added sections for storing digests, tags, parent and children info

## [0.4.0] - 2019-07-02

### Added

- `remove_assets` method
- local and remote listing restriction by genome. These methods accept an optional `genome` argument:
  - `list_local`
  - `list_remote`
  - `assets_dict`
  - `assets_str`

## [0.3.0] - 2019-07-11

### Changed

- Favor asset path relative to genome config rather than local folder in case both exist.
- `update_genomes` method renamed to `update_assets`
- genome config file format changes:
  - Added `config_version` entry
  - Added `assets` section in `genomes` section

### Added

- `udpate_genomes` method
- Genome config file version is now verified in `RefGenConf.__init__`

## [0.2.0] - 2019-06-18

### Added

- Ability to control behavior when pulled asset already exists
- Hook for ordering most of the config query results

### Changed

- By default, alphabetize returned results (genomes, assets, and assets by genome).

## [0.1.2] - 2019-06-11

### Fixed

- Logic path such that genome config file is updated regardless of asset unpacking

## [0.1.1] - 2019-06-11

### Fixed

- [Double-slash bug](https://github.com/refgenie/refgenie/issues/51) in URLs

## [0.1.0] -- 2019-06-10

- Initial project release<|MERGE_RESOLUTION|>--- conflicted
+++ resolved
@@ -2,15 +2,12 @@
 
 This project adheres to [Semantic Versioning](https://semver.org/spec/v2.0.0.html) and [Keep a Changelog](https://keepachangelog.com/en/1.0.0/) format.
 
-<<<<<<< HEAD
 ## [0.13.0] - unreleased
-=======
+
 ## [0.12.3] - 2024-10-10
 
 ### Fixed
 - Reduce verbosity of refgenie plugin
-
->>>>>>> 4de2e89c
 
 ## [0.12.2] - 2021-11-04
 
