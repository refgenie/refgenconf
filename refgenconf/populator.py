--- conflicted
+++ resolved
@@ -6,7 +6,7 @@
 
 from attmap import AttMap
 from ubiquerg import parse_registry_path as prp
-from attmap import AttMap
+
 import refgenconf
 
 _LOGGER = logging.getLogger(__name__)
@@ -45,14 +45,6 @@
         rgc_path = namespaces["pipeline"]["var_templates"]["refgenie_config"]
         rgc = refgenconf.RefGenConf(rgc_path)
 
-<<<<<<< HEAD
-        # Populate a dict with paths for the given sample's genome
-        g = namespaces["sample"]["genome"]
-        paths_dict = {}
-        for a in rgc.list_assets_by_genome(g):
-            paths_dict[a] = rgc.seek(g, a, "default")
-
-=======
         if not "genome" in namespaces["sample"]:
             _LOGGER.error(
                 "Refgenie plugin requires samples to have a 'genome' attribute."
@@ -91,7 +83,6 @@
                 paths_dict[k] = v["default"]
 
         # print(paths_dict)
->>>>>>> bf76681d
         # Provide these values under the 'refgenie' namespace
         namespaces["refgenie"] = AttMap(paths_dict)
 
