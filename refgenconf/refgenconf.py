#!/usr/bin/env python

import sys
import itertools
import logging
import os
import signal
import warnings
import shutil
import json
import requests

import yacman

from urllib.request import urlopen, urlretrieve
from urllib.error import HTTPError, ContentTooShortError
from urllib.parse import urlencode
from collections import Iterable, Mapping, OrderedDict
from functools import partial
from inspect import getfullargspec as finspect
from pkg_resources import iter_entry_points
from tempfile import TemporaryDirectory
from rich.table import Table
from rich.console import Console
from rich.progress import Progress, TextColumn, BarColumn

from .progress_bar import _DownloadColumn, _TimeRemainingColumn, \
    _TransferSpeedColumn

from .seqcol import SeqColClient
from attmap import PathExAttMap as PXAM
from ubiquerg import checksum, is_url, query_yes_no, untar, is_writable, \
    parse_registry_path as prp

from .const import *
from .helpers import asciify_json_dict, select_genome_config, get_dir_digest
from .exceptions import *

_LOGGER = logging.getLogger(__name__)

__all__ = ["RefGenConf"]


def _handle_sigint(filepath):
    def handle(sig, frame):
        _LOGGER.warning("\nThe download was interrupted: {}".format(filepath))
        try:
            os.remove(filepath)
        except OSError:
            _LOGGER.debug("'{}' not found, can't remove".format(filepath))
        else:
            _LOGGER.info("Incomplete file '{}' was removed".format(filepath))
        sys.exit(0)
    return handle


class RefGenConf(yacman.YacAttMap):
    """ A sort of oracle of available reference genome assembly assets """

    def __init__(self, filepath=None, entries=None, writable=False, wait_max=60,
                 skip_read_lock=False, genome_exact=False):
        """
        Create the config instance by with a filepath or key-value pairs.

        :param str filepath: a path to the YAML file to read
        :param Iterable[(str, object)] | Mapping[str, object] entries:
            config filepath or collection of key-value pairs
        :param bool writable: whether to create the object with write capabilities
        :param int wait_max: how long to wait for creating an object when the
            file that data will be read from is locked
        :param bool skip_read_lock: whether the file should not be locked for
            reading when object is created in read only mode
        :raise refgenconf.MissingConfigDataError: if a required configuration
            item is missing
        :raise ValueError: if entries is given as a string and is not a file
        """

        def _missing_key_msg(key, value):
            _LOGGER.debug(
                "Config lacks '{}' key. Setting to: {}".format(key, value))

        super(RefGenConf, self).__init__(filepath=filepath, entries=entries,
                                         writable=writable, wait_max=wait_max,
                                         skip_read_lock=skip_read_lock)
        # assert correct config version
        try:
            version = self[CFG_VERSION_KEY]
        except KeyError:
            _missing_key_msg(CFG_VERSION_KEY, REQ_CFG_VERSION)
            self[CFG_VERSION_KEY] = REQ_CFG_VERSION
        else:
            try:
                version = float(version)
            except ValueError:
                _LOGGER.warning(
                    "Cannot parse config version as numeric: {}".format(version))
            else:
                if version < REQ_CFG_VERSION:
                    msg = \
                        "This genome config (v{}) is not compliant with v{} standards. \n" \
                        "To use it, please upgrade the config file: 'refgenie upgrade --target-version {}', or " \
                        "downgrade refgenconf: 'pip install \"refgenconf>={},<{}\"'".\
                        format(self[CFG_VERSION_KEY], str(REQ_CFG_VERSION),
                               str(REQ_CFG_VERSION),
                               REFGENIE_BY_CFG[str(version)], REFGENIE_BY_CFG[str(REQ_CFG_VERSION)])
                    raise ConfigNotCompliantError(msg)

                else:
                    _LOGGER.debug(
                        "Config version is compliant: {}".format(version))
        # initialize "genomes" mapping
        if CFG_GENOMES_KEY in self:
            if not isinstance(self[CFG_GENOMES_KEY], PXAM):
                if self[CFG_GENOMES_KEY]:
                    _LOGGER.warning("'{k}' value is a {t_old}, not a {t_new}; setting to empty {t_new}".
                                    format(k=CFG_GENOMES_KEY, t_old=type(self[CFG_GENOMES_KEY]).__name__, t_new=PXAM.__name__))
                self[CFG_GENOMES_KEY] = PXAM()
        else:
            self[CFG_GENOMES_KEY] = PXAM()

        self[CFG_GENOMES_KEY] = \
            yacman.AliasedYacAttMap(
                entries=self[CFG_GENOMES_KEY],
                aliases=lambda x: {k: v.__getitem__(CFG_ALIASES_KEY)
                                   for k, v in x.items()},
                aliases_strict=True,
                exact=genome_exact
        )
        # initialize "genomes_folder"
        if CFG_FOLDER_KEY not in self:
            self[CFG_FOLDER_KEY] = os.path.dirname(filepath) \
                if filepath else os.getcwd()
            _missing_key_msg(CFG_FOLDER_KEY, self[CFG_FOLDER_KEY])
        # initialize "genome_servers"
        if CFG_SERVERS_KEY not in self and CFG_SERVER_KEY in self:
            # backwards compatibility after server config key change
            self[CFG_SERVERS_KEY] = self[CFG_SERVER_KEY]
            del self[CFG_SERVER_KEY]
            _LOGGER.debug("Moved servers list from '{}' to '{}'".format(
                CFG_SERVER_KEY, CFG_SERVERS_KEY))
        try:
            if isinstance(self[CFG_SERVERS_KEY], list):
                tmp_list = [server_url.rstrip("/")
                            for server_url in self[CFG_SERVERS_KEY]]
                self[CFG_SERVERS_KEY] = tmp_list
            else:  # Logic in pull_asset expects a list, even for a single server
                self[CFG_SERVERS_KEY] = self[CFG_SERVERS_KEY].rstrip("/")
                self[CFG_SERVERS_KEY] = [self[CFG_SERVERS_KEY]]
        except KeyError:
            _missing_key_msg(CFG_SERVERS_KEY, str([DEFAULT_SERVER]))
            self[CFG_SERVERS_KEY] = [DEFAULT_SERVER]

    def __bool__(self):
        minkeys = set(self.keys()) == set(RGC_REQ_KEYS)
        return not minkeys or bool(self[CFG_GENOMES_KEY])

    __nonzero__ = __bool__

    @property
    def plugins(self):
        """
        Plugins registered by entry points in the current Python env

        :return dict[dict[function(refgenconf.RefGenConf)]]: dict which keys
            are names of all possible hooks and values are dicts mapping
            registered functions names to their values
        """
        return {h: {ep.name: ep.load() for ep in iter_entry_points('refgenie.hooks.' + h)} for h in HOOKS}

    @property
    def genome_aliases(self):
        """
        Mapping of human-readable genome identifiers to genome identifiers

        :return dict: mapping of human-readable genome identifiers to genome
            identifiers
        """
        return self.genomes.alias_dict

    @property
    def genome_aliases_table(self):
        """
        Mapping of human-readable genome identifiers to genome identifiers

        :return dict: mapping of human-readable genome identifiers to genome
            identifiers
        """
        table = Table(title="Genome aliases")
        table.add_column("genome")
        table.add_column("alias")
        if CFG_GENOMES_KEY not in self or not self[CFG_GENOMES_KEY]:
            return table
        for genome, genome_dict in self[CFG_GENOMES_KEY].items():
            if CFG_ALIASES_KEY not in self[CFG_GENOMES_KEY][genome] \
                    or not self[CFG_GENOMES_KEY][genome][CFG_ALIASES_KEY]:
                aliases = ""
            else:
                aliases = ", ".join(
                    self[CFG_GENOMES_KEY][genome][CFG_ALIASES_KEY])
            table.add_row(genome, aliases)
        return table

    @property
    def data_dir(self):
        """
        Path to the genome data directory

        :return str: path to the directory where the assets are stored
        """
        return os.path.abspath(os.path.join(self[CFG_FOLDER_KEY], DATA_DIR))

    @property
    def alias_dir(self):
        """
        Path to the genome alias directory

        :return str: path to the directory where the assets are stored
        """
        return os.path.abspath(os.path.join(self[CFG_FOLDER_KEY], ALIAS_DIR))

    def initialize_config_file(self, filepath=None):
        """
        Initialize genome configuration file on disk

        :param str filepath: a valid path where the configuration file should be initialized
        :return str: the filepath the file was initialized at
        :raise OSError: in case the file could not be initialized due to insufficient permissions or pre-existence
        :raise TypeError: if no valid filepath cat be determined
        """
        def _write_fail_err(reason):
            raise OSError("Can't initialize, {}: {} ".format(reason, filepath))

        filepath = select_genome_config(filepath, check_exist=False)
        if not isinstance(filepath, str):
            raise TypeError(f"Could not determine a valid path to initialize a "
                            f"configuration file: {filepath}")
        if os.path.exists(filepath):
            _write_fail_err("file exists")
        if not is_writable(filepath, check_exist=False):
            _write_fail_err("insufficient permissions")
        self.make_writable(filepath)
        self.write()
        self.make_readonly()
<<<<<<< HEAD
        _LOGGER.info(
            "Initialized genome configuration file: {}".format(filepath))
=======
        _LOGGER.info(f"Initialized genome configuration file: {filepath}")
        os.makedirs(self.data_dir, exist_ok=True)
        os.makedirs(self.alias_dir, exist_ok=True)
        _LOGGER.info(f"Created directories:\n - {self.data_dir}"
                     f"\n - {self.alias_dir}")
>>>>>>> a4ec5c29
        return filepath

    def list(self, genome=None, order=None, include_tags=False):
        """
        List local assets; map each namespace to a list of available asset names

        :param callable(str) -> object order: how to key genome IDs for sort
        :param list[str] | str genome: genomes that the assets should be found for
        :param bool include_tags: whether asset tags should be included in the returned dict
        :return Mapping[str, Iterable[str]]: mapping from assembly name to
            collection of available asset names.
        """
        self.run_plugins(PRE_LIST_HOOK)
        refgens = self._select_genomes(genome=genome, order=order)
        if include_tags:
            self.run_plugins(POST_LIST_HOOK)
            return OrderedDict(
                [(g, sorted(_make_asset_tags_product(self[CFG_GENOMES_KEY][g][CFG_ASSETS_KEY], ":"), key=order))
                 for g in refgens])
        self.run_plugins(POST_LIST_HOOK)
        return OrderedDict([(g, sorted(list(self[CFG_GENOMES_KEY][g][CFG_ASSETS_KEY].keys()), key=order))
                            for g in refgens])

    def get_asset_table(self, genomes=None, server_url=None,
                        get_json_url=lambda s, i: construct_request_url(s, i)):
        """
        Get a rich.Table object representing assets available locally

        :param list[str] genomes: genomes to restrict the results with
        :param str server_url: server URL to query for the remote genome data
        :param function(str, str) -> str get_json_url: how to build URL from
            genome server URL base, genome, and asset
        :return rich.table.Table: table of assets available locally
        """
        def _fill_table_with_genomes_data(rgc, genomes_data, table, genomes=None):
            table.add_column("genome")
            if genomes:
                it = "([italic]{}[/italic])"
                genomes = [rgc.get_genome_alias_digest(
                    alias=g, fallback=True) for g in genomes]
                table.add_column("asset " + it.format("seek_keys"))
                table.add_column("tags")
                for genome in genomes:
                    genome_dict = genomes_data[genome]
                    for asset, asset_dict in genome_dict[CFG_ASSETS_KEY].items():
                        tags = list(asset_dict[CFG_ASSET_TAGS_KEY].keys())
                        seek_keys = list(
                            asset_dict[CFG_ASSET_TAGS_KEY][tags[0]][CFG_SEEK_KEYS_KEY].keys())
                        table.add_row(
                            ", ".join(genome_dict[CFG_ALIASES_KEY]),
                            "{} ".format(asset) +
                            it.format(", ".join(seek_keys)),
                            ", ".join(tags)
                        )
            else:
                table.add_column("assets")
                for genome in list(genomes_data.keys()):
                    genome_dict = genomes_data[genome]
                    table.add_row(
                        ", ".join(genome_dict[CFG_ALIASES_KEY]),
                        ", ".join(list(genome_dict[CFG_ASSETS_KEY].keys()))
                    )
            return table

        if not server_url:
            genomes_data = self[CFG_GENOMES_KEY]
            title = "Local refgenie assets\nServer subscriptions: {}".\
                format(", ".join(self[CFG_SERVERS_KEY]))
        else:
            genomes_data = _download_json(
                get_json_url(server_url, API_ID_GENOMES_DICT))
            title = "Remote refgenie assets\nServer URL: {}".format(server_url)
        return _fill_table_with_genomes_data(self, genomes_data, Table(title=title), genomes)

    def assets_str(self, offset_text="  ", asset_sep=", ",
                   genome_assets_delim="/ ", genome=None, order=None):
        """
        Create a block of text representing genome-to-asset mapping.

        :param str offset_text: text that begins each line of the text
            representation that's produced
        :param str asset_sep: the delimiter between names of types of assets,
            within each genome line
        :param str genome_assets_delim: the delimiter to place between
            reference genome assembly name and its list of asset names
        :param list[str] | str genome: genomes that the assets should be found for
        :param function(str) -> object order: how to key genome IDs and asset
            names for sort
        :return str: text representing genome-to-asset mapping
        """
        refgens = self._select_genomes(genome=genome, order=order)
        make_line = partial(_make_genome_assets_line, offset_text=offset_text,
                            genome_assets_delim=genome_assets_delim,
                            asset_sep=asset_sep, order=order,
                            rjust=max(map(len, refgens) or [0]) + 2)
        return "\n".join([make_line(g, self[CFG_GENOMES_KEY][g][CFG_ASSETS_KEY])
                          for g in refgens])

    def add(self, path, genome, asset, tag=None, seek_keys=None, force=False):
        """
        Add an external asset to the config

        :param str path: a path to the asset to add; must exist and be relative
            to the genome_folder
        :param str genome: genome name
        :param str asset: asset name
        :param str tag: tag name
        :param dict seek_keys: seek keys to add
        :param bool force: whether to force existing asset overwrite
        """
        try:
            genome = self.get_genome_alias_digest(genome)
        except yacman.UndefinedAliasError:
            _LOGGER.error("No digest defined for '{}'. Set an alias or pull an"
                          " asset to initialize.".format(genome))
            return False
        tag = tag or self.get_default_tag(genome, asset)
        abspath = os.path.join(self[CFG_FOLDER_KEY], path)
        remove = False
        if not os.path.exists(abspath) or not os.path.isabs(abspath):
            raise OSError("Provided path must exist and be relative to the"
                          " genome_folder: {}".format(self[CFG_FOLDER_KEY]))
        try:
            _assert_gat_exists(self[CFG_GENOMES_KEY], genome, asset, tag)
        except Exception:
            pass
        else:
            if not force and not \
                    query_yes_no("'{}/{}:{}' exists. Do you want to overwrite?".
                                 format(genome, asset, tag)):
                _LOGGER.info("Aborted by a user, asset no added")
                return False
            remove = True
            _LOGGER.info("Will remove existing to overwrite")
        tag_data = {
            CFG_ASSET_PATH_KEY: path,
            CFG_ASSET_CHECKSUM_KEY: get_dir_digest(abspath) or ""
        }
        msg = "Added asset: {}/{}:{} {}".format(
            genome, asset, tag, "" if not seek_keys else "with seek keys: {}".
            format(seek_keys))
        if not self.file_path:
            if remove:
                self.cfg_remove_assets(genome, asset, tag)
            self.update_tags(genome, asset, tag, tag_data)
            self.update_seek_keys(genome, asset, tag,
                                  seek_keys or {asset: "."})
            self.set_default_pointer(genome, asset, tag)
            _LOGGER.info(msg)
        else:
            with self as rgc:
                if remove:
                    rgc.cfg_remove_assets(genome, asset, tag)
                rgc.update_tags(genome, asset, tag, tag_data)
                rgc.update_seek_keys(genome, asset, tag,
                                     seek_keys or {asset: "."})
                rgc.set_default_pointer(genome, asset, tag)
                _LOGGER.info(msg)
        self._symlink_alias(genome, asset, tag)
        return True

    def get_symlink_paths(self, genome, asset=None, tag=None, all_aliases=False):
        """
        Get path to the alias directory for the selected genome-asset-tag

        :param str genome: reference genome ID
        :param str asset: asset name
        :param str tag: tag name
        :param bool all_aliases: whether to return a collection of symbolic
            links or just the first one from the alias list
        :return dict:
        """
        try:
            defined_aliases = \
                self.get_genome_alias(
                    genome, fallback=True, all_aliases=all_aliases)
        except yacman.UndefinedAliasError:
            return {}
        alias = _make_list_of_str(defined_aliases)
        if asset:
            tag = tag or self.get_default_tag(genome, asset)
        return {a: os.path.join(self.alias_dir, a, asset, tag) if asset else
                os.path.join(self.alias_dir, a) for a in alias}

    def _symlink_alias(self, genome, asset=None, tag=None,
                       link_fun=lambda s, t: os.symlink(s, t)):
        """
        Go through the files in the asset directory and recreate the asset
        directory tree, but instead of copying files, create symbolic links

        :param str genome: reference genome ID
        :param str asset: asset name
        :param str tag: tag name
        :param callable link_fun: function to use to link files, e.g os.symlink or os.link
        """
        def _rpl(str):
            """
            RePLace genome digest with human-readable genome ID, if exists
            """
            return str.replace(genome_digest, alias)

        if not callable(link_fun) or len(finspect(link_fun).args) != 2:
            raise TypeError(
                "Linking function must be a two-arg function (src, target)")
        created = []
        genome_digest = self.get_genome_alias_digest(genome, fallback=True)
        if asset:
            tag = tag or self.get_default_tag(genome, asset)
            src_path = self.seek_src(genome, asset, tag, enclosing_dir=True)
        else:
            src_path = os.path.join(self.data_dir, genome_digest)
        target_paths_mapping = \
            self.get_symlink_paths(genome_digest, asset, tag, all_aliases=True)
        for alias, path in target_paths_mapping.items():
            if not os.path.exists(path):
                os.makedirs(path, exist_ok=True)
                for root, dirs, files in os.walk(src_path):
                    appendix = os.path.relpath(root, src_path)
                    for dir in dirs:
                        try:
                            os.makedirs(os.path.join(
                                path, appendix, _rpl(dir)))
                        except FileExistsError:
                            continue
                    for file in files:
                        try:
                            link_fun(os.path.join(root, file),
                                     os.path.join(path, appendix, _rpl(file)))
                        except FileExistsError:
                            continue
                created.append(path)
        if created:
            _LOGGER.info("Created alias directories: \n - {}".
                         format("\n - ".join(created)))

    @staticmethod
    def _remove_symlink_alias(symlink_dict, aliases_to_remove):
        """
        Remove the symlink directories

        :param list[str] | str aliases_to_remove: collection of aliases to
            remove the symlink directories for
        :param dict symlink_dict: a dictionary mapping alias names to the
            respective symlink directories
        """
        dirs_to_remove = [symlink_dict[k]
                          for k in _make_list_of_str(aliases_to_remove)]
        for d in dirs_to_remove:
            shutil.rmtree(d)
        if dirs_to_remove:
            _LOGGER.info("Removed alias directories: \n - {}".
                         format("\n - ".join(dirs_to_remove)))

    def filepath(self, genome, asset, tag, ext=".tgz", dir=False):
        """
        Determine path to a particular asset for a particular genome.

        :param str genome: reference genome ID
        :param str asset: asset name
        :param str tag: tag name
        :param str ext: file extension
        :param bool dir: whether to return the enclosing directory instead of the file
        :return str: path to asset for given genome and asset kind/name
        """
        tag_dir = os.path.join(self.data_dir, genome, asset, tag)
        return os.path.join(tag_dir, asset + "__" + tag + ext) if not dir else tag_dir

    def genomes_list(self, order=None):
        """
        Get a list of this configuration's reference genome assembly IDs.

        :return Iterable[str]: list of this configuration's reference genome
            assembly IDs
        """
        return sorted([self.get_genome_alias(x, fallback=True)
                       for x in self[CFG_GENOMES_KEY].keys()], key=order)

    def genomes_str(self, order=None):
        """
        Get as single string this configuration's reference genome assembly IDs.

        :param function(str) -> object order: how to key genome IDs for sort
        :return str: single string that lists this configuration's known
            reference genome assembly IDs
        """
        return ", ".join(self.genomes_list(order))

    def seek(self, genome_name, asset_name, tag_name=None, seek_key=None,
             strict_exists=None, enclosing_dir=False, all_aliases=False,
             check_exist=lambda p: os.path.exists(p) or is_url(p)):
        """
        Seek path to a specified genome-asset-tag alias

        :param str genome_name: name of a reference genome assembly of interest
        :param str asset_name: name of the particular asset to fetch
        :param str tag_name: name of the particular asset tag to fetch
        :param str seek_key: name of the particular subasset to fetch
        :param bool | NoneType strict_exists: how to handle case in which
            path doesn't exist; True to raise IOError, False to raise
            RuntimeWarning, and None to do nothing at all.
            Default: None (do not check).
        :param function(callable) -> bool check_exist: how to check for
            asset/path existence
        :param bool enclosing_dir: whether a path to the entire enclosing
            directory should be returned, e.g. for a fasta asset that has 3
            seek_keys pointing to 3 files in an asset dir, that asset dir
            is returned
        :param bool all_aliases: whether to return paths to all asset aliases or
            just the first one
        :return str: path to the asset
        :raise TypeError: if the existence check is not a one-arg function
        :raise refgenconf.MissingGenomeError: if the named assembly isn't known
            to this configuration instance
        :raise refgenconf.MissingAssetError: if the names assembly is known to
            this configuration instance, but the requested asset is unknown
        """
        tag_name = tag_name or self.get_default_tag(genome_name, asset_name)
        genome_digest = self.get_genome_alias_digest(
            genome_name, fallback=True)
        genome_ids = _make_list_of_str(self.get_genome_alias(
            genome_digest, fallback=True, all_aliases=all_aliases))
        self._assert_gat_exists(genome_name, asset_name, tag_name)
        asset_tag_data = self[CFG_GENOMES_KEY][genome_name][CFG_ASSETS_KEY][asset_name][CFG_ASSET_TAGS_KEY][tag_name]
        if not seek_key:
            if asset_name in asset_tag_data[CFG_SEEK_KEYS_KEY]:
                seek_val = asset_tag_data[CFG_SEEK_KEYS_KEY][asset_name]
            else:
                seek_val = ""
        else:
            seek_val = asset_tag_data[CFG_SEEK_KEYS_KEY][seek_key]
        if enclosing_dir:
            seek_val = ""
        fullpath = os.path.join(
            self.alias_dir, genome_digest, asset_name, tag_name, seek_val)
        fullpaths = [fullpath.replace(genome_digest, gid)
                     for gid in genome_ids]
        paths_existence = [check_exist(fp) for fp in fullpaths]
        if all(paths_existence):
            return fullpaths if all_aliases else fullpaths[0]
        nonexistent_pths = [fullpaths[p] for p in
                            [i for i, x in enumerate(paths_existence) if not x]]
        msg = "For genome '{}' alias to the asset '{}.{}:{}' doesn't exist: {}"\
            .format(genome_name, asset_name, seek_key, tag_name, ", ".join(nonexistent_pths))
        if strict_exists is None:
            _LOGGER.debug(msg)
        if strict_exists is True:
            raise OSError(msg)
        else:
            warnings.warn(msg, RuntimeWarning)
        return fullpaths if all_aliases else fullpaths[0]

    def seek_src(self, genome_name, asset_name, tag_name=None, seek_key=None,
                 strict_exists=None, enclosing_dir=False,
                 check_exist=lambda p: os.path.exists(p) or is_url(p)):
        """
        Seek path to a specified genome-asset-tag

        :param str genome_name: name of a reference genome assembly of interest
        :param str asset_name: name of the particular asset to fetch
        :param str tag_name: name of the particular asset tag to fetch
        :param str seek_key: name of the particular subasset to fetch
        :param bool | NoneType strict_exists: how to handle case in which
            path doesn't exist; True to raise IOError, False to raise
            RuntimeWarning, and None to do nothing at all.
            Default: None (do not check).
        :param function(callable) -> bool check_exist: how to check for
            asset/path existence
        :param bool enclosing_dir: whether a path to the entire enclosing
            directory should be returned, e.g. for a fasta asset that has 3
            seek_keys pointing to 3 files in an asset dir, that asset dir
            is returned
        :return str: path to the asset
        :raise TypeError: if the existence check is not a one-arg function
        :raise refgenconf.MissingGenomeError: if the named assembly isn't known
            to this configuration instance
        :raise refgenconf.MissingAssetError: if the names assembly is known to
            this configuration instance, but the requested asset is unknown
        """
        tag_name = tag_name or self.get_default_tag(genome_name, asset_name)
        _LOGGER.debug(
            "getting asset: '{}/{}.{}:{}'".format(genome_name, asset_name, seek_key,
                                                  tag_name))
        if not callable(check_exist) or len(finspect(check_exist).args) != 1:
            raise TypeError(
                "Asset existence check must be a one-arg function.")
        # 3 'path' key options supported
        # option1: absolute path
        # get just the saute path value from the config
        path_val = _genome_asset_path(
            self[CFG_GENOMES_KEY], genome_name, asset_name, tag_name,
            enclosing_dir=True, no_tag=True, seek_key=None
        )
        _LOGGER.debug("Trying absolute path: {}".format(path_val))
        if seek_key:
            path = os.path.join(path_val, seek_key)
        else:
            path = path_val
        if os.path.isabs(path) and check_exist(path):
            return path
        genome_name = self.get_genome_alias_digest(genome_name, fallback=True)
        # option2: relative to genome_folder/{genome} (default, canonical)
        path = _genome_asset_path(self[CFG_GENOMES_KEY], genome_name, asset_name,
                                  tag_name, seek_key, enclosing_dir)
        fullpath = os.path.join(self.data_dir, genome_name, path)
        _LOGGER.debug("Trying relative to genome_folder/genome/_data ({}/{}/{}): {}".
                      format(self[CFG_FOLDER_KEY], genome_name, DATA_DIR, fullpath))
        if check_exist(fullpath):
            return fullpath
        # option3: relative to the genome_folder (if option2 does not exist)
        gf_relpath = os.path.join(
            self[CFG_FOLDER_KEY],
            _genome_asset_path(self[CFG_GENOMES_KEY], genome_name, asset_name,
                               tag_name, seek_key, enclosing_dir, no_tag=True)
        )
        _LOGGER.debug("Trying path relative to genome_folder ({}): {}".
                      format(self[CFG_FOLDER_KEY], gf_relpath))
        if check_exist(gf_relpath):
            return gf_relpath

        msg = "For genome '{}' the asset '{}.{}:{}' doesn't exist; tried: {}".\
            format(genome_name, asset_name, seek_key, tag_name,
                   ", ".join([path, gf_relpath, fullpath]))
        # return option2 if existence not enforced
        if strict_exists is None:
            _LOGGER.debug(msg)
        if strict_exists is True:
            raise OSError(msg)
        else:
            warnings.warn(msg, RuntimeWarning)
        return fullpath

    def get_default_tag(self, genome, asset, use_existing=True):
        """
        Determine the asset tag to use as default. The one indicated by the 'default_tag' key in the asset
        section is returned.
        If no 'default_tag' key is found, by default the first listed tag is returned with a RuntimeWarning.
        This behavior can be turned off with use_existing=False

        :param str genome: name of a reference genome assembly of interest
        :param str asset: name of the particular asset of interest
        :param bool use_existing: whether the first tag in the config should be returned in case there is no default
        tag defined for an asset
        :return str: name of the tag to use as the default one
        """
        try:
            self._assert_gat_exists(genome, asset)
        except RefgenconfError:
            _LOGGER.info(
                "Using '{}' as the default tag for '{}/{}'".format(DEFAULT_TAG, genome, asset))
            return DEFAULT_TAG
        try:
            return self[CFG_GENOMES_KEY][genome][CFG_ASSETS_KEY][asset][CFG_ASSET_DEFAULT_TAG_KEY]
        except KeyError:
            alt = self[CFG_GENOMES_KEY][genome][CFG_ASSETS_KEY][asset][CFG_ASSET_TAGS_KEY].keys()[0] if use_existing\
                else DEFAULT_TAG
            if isinstance(alt, str):
                if alt != DEFAULT_TAG:
                    warnings.warn("Could not find the '{}' key for asset '{}/{}'. "
                                  "Used the first one in the config instead: '{}'. "
                                  "Make sure it does not corrupt your workflow."
                                  .format(CFG_ASSET_DEFAULT_TAG_KEY, genome, asset, alt), RuntimeWarning)
                else:
                    warnings.warn("Could not find the '{}' key for asset '{}/{}'. "
                                  "Returning '{}' instead. Make sure it does not corrupt your workflow."
                                  .format(CFG_ASSET_DEFAULT_TAG_KEY, genome, asset, alt), RuntimeWarning)
                return alt
        except TypeError:
            _raise_not_mapping(self[CFG_GENOMES_KEY][genome]
                               [CFG_ASSETS_KEY][asset], "Asset section ")

    def set_default_pointer(self, genome, asset, tag, force=False, force_digest=None):
        """
        Point to the selected tag by default

        :param str genome: name of a reference genome assembly of interest
        :param str asset: name of the particular asset of interest
        :param str tag: name of the particular asset tag to point to by default
        :param str force_digest: digest to force update of. The alias will
            not be converted to the digest, even if provided.
        :param bool force: whether the default tag change should be forced (even if it exists)
        """
        self._assert_gat_exists(genome, asset, tag)
        if CFG_ASSET_DEFAULT_TAG_KEY not in self[CFG_GENOMES_KEY][genome][CFG_ASSETS_KEY][asset] or \
                len(self[CFG_GENOMES_KEY][genome][CFG_ASSETS_KEY][asset][CFG_ASSET_DEFAULT_TAG_KEY]) == 0 or force:
            self.update_assets(
                genome, asset, {CFG_ASSET_DEFAULT_TAG_KEY: tag}, force_digest=force_digest)
            _LOGGER.info(
                "Default tag for '{}/{}' set to: {}".format(genome, asset, tag))

    def list_assets_by_genome(self, genome=None, order=None, include_tags=False):
        """
        List types/names of assets that are available for one--or all--genomes.

        :param str | NoneType genome: reference genome assembly ID, optional;
            if omitted, the full mapping from genome to asset names
        :param function(str) -> object order: how to key genome IDs and asset
            names for sort
        :param bool include_tags: whether asset tags should be included in the returned dict
        :return Iterable[str] | Mapping[str, Iterable[str]]: collection of
            asset type names available for particular reference assembly if
            one is provided, else the full mapping between assembly ID and
            collection available asset type names
        """
        return self.list(genome, order, include_tags=include_tags)[genome] if genome is not None \
            else self.list(order, include_tags=include_tags)

    def list_genomes_by_asset(self, asset=None, order=None):
        """
        List assemblies for which a particular asset is available.

        :param str | NoneType asset: name of type of asset of interest, optional
        :param function(str) -> object order: how to key genome IDs and asset
            names for sort
        :return Iterable[str] | Mapping[str, Iterable[str]]: collection of
            assemblies for which the given asset is available; if asset
            argument is omitted, the full mapping from name of asset type to
            collection of assembly names for which the asset key is available
            will be returned.
        """
        return self._invert_genomes(order) if not asset \
            else sorted([self.get_genome_alias(g, fallback=True)
                         for g, data in self[CFG_GENOMES_KEY].items()
                         if asset in data.get(CFG_ASSETS_KEY)], key=order)

    def get_local_data_str(self, genome=None, order=None):
        """
        List locally available reference genome IDs and assets by ID.

        :param list[str] | str genome: genomes that the assets should be found for
        :param function(str) -> object order: how to key genome IDs and asset
            names for sort
        :return str, str: text reps of locally available genomes and assets
        """
        exceptions = []
        if genome is not None:
            genome = _make_list_of_str(genome)
            for g in genome:
                try:
                    self._assert_gat_exists(gname=g)
                except MissingGenomeError as e:
                    exceptions.append(e)
            if exceptions:
                raise MissingGenomeError(", ".join(map(str, exceptions)))
        return ", ".join(self._select_genomes(genome=genome, order=order)), \
               self.assets_str(genome=genome, order=order)

    def get_remote_data_str(self, genome=None, order=None, get_url=lambda server, id: construct_request_url(server, id)):
        """
        List genomes and assets available remotely.

        :param function(refgenconf.RefGenConf) -> str get_url: how to determine
            URL request, given RefGenConf instance
        :param list[str] | str genome: genomes that the assets should be found for
        :param function(str) -> object order: how to key genome IDs and asset
            names for sort
        :return str, str: text reps of remotely available genomes and assets
        """
        warnings.warn(
            "Please use listr method instead; get_remote_data_str will be "
            "removed in the next release.", category=DeprecationWarning
        )
        return self.listr(genome, order, get_url)

    def listr(self, genome=None, order=None, get_url=lambda server, id: construct_request_url(server, id), as_str=False):
        """
        List genomes and assets available remotely on all servers the object
        subscribes to

        :param function(refgenconf.RefGenConf) -> str get_url: how to determine
            URL request, given RefGenConf instance
        :param list[str] | str genome: genomes that the assets should be found for
        :param function(str) -> object order: how to key genome IDs and asset
            names for sort
        :return dict[OrderedDict[list]]: remotely available genomes and assets
            keyed by genome keyed by source server endpoint
        """
        data_by_server = {}
        for url in self[CFG_SERVERS_KEY]:
            url = get_url(url, API_ID_ASSETS)
            data_by_server[url] = self._list_remote(
                url, genome, order, as_str=as_str)
        return data_by_server

    def tag(self, genome, asset, tag, new_tag, files=True):
        """
        Retags the asset selected by the tag with the new_tag.
        Prompts if default already exists and overrides upon confirmation.

        This method does not override the original asset entry in the RefGenConf
        object. It creates its copy and tags it with the new_tag.
        Additionally, if the retagged asset has any children their parent will
        be retagged as new_tag that was introduced upon this method execution.
        By default, the files on disk will be also renamed to reflect the
        genome configuration file changes

        :param str genome: name of a reference genome assembly of interest
        :param str asset: name of particular asset of interest
        :param str tag: name of the tag that identifies the asset of interest
        :param str new_tag: name of particular the new tag
        :param bool files: whether the asset files on disk should be renamed
        :raise ValueError: when the original tag is not specified
        :return bool: a logical indicating whether the tagging was successful
        """
        self.run_plugins(PRE_TAG_HOOK)
        ori_path = self.seek_src(
            genome, asset, tag, enclosing_dir=True, strict_exists=True)
        alias_ori_path = self.seek(
            genome, asset, tag, enclosing_dir=True, strict_exists=True)
        new_path = os.path.abspath(os.path.join(ori_path, os.pardir, new_tag))
        if self.file_path:
            with self as r:
                if not r.cfg_tag_asset(genome, asset, tag, new_tag):
                    sys.exit(0)
        else:
            if not self.cfg_tag_asset(genome, asset, tag, new_tag):
                sys.exit(0)
        if not files:
            self.run_plugins(POST_TAG_HOOK)
            return
        try:
            if os.path.exists(new_path):
                _remove(new_path)
            os.rename(ori_path, new_path)
            _LOGGER.info("Renamed directory: {}".format(new_path))
            self._symlink_alias(genome, asset, new_tag)
            _remove(alias_ori_path)
        except FileNotFoundError:
            _LOGGER.warning("Could not rename original asset tag directory '{}'"
                            " to the new one '{}'".format(ori_path, new_path))
        else:
            if self.file_path:
                with self as r:
                    r.cfg_remove_assets(genome, asset, tag,
                                        relationships=False)
            else:
                self.cfg_remove_assets(genome, asset, tag, relationships=False)
            _LOGGER.debug("Asset '{}/{}' tagged with '{}' has been removed from"
                          " the genome config".format(genome, asset, tag))
            _LOGGER.debug("Original asset has been moved from '{}' to '{}'".
                          format(ori_path, new_path))
        self.run_plugins(POST_TAG_HOOK)

    def cfg_tag_asset(self, genome, asset, tag, new_tag):
        """
        Retags the asset selected by the tag with the new_tag.
        Prompts if default already exists and overrides upon confirmation.

        This method does not override the original asset entry in the RefGenConf object. It creates its copy and tags
        it with the new_tag.
        Additionally, if the retagged asset has any children their parent will be retagged as new_tag that was
        introduced upon this method execution.

        :param str genome: name of a reference genome assembly of interest
        :param str asset: name of particular asset of interest
        :param str tag: name of the tag that identifies the asset of interest
        :param str new_tag: name of particular the new tag
        :raise ValueError: when the original tag is not specified
        :return bool: a logical indicating whether the tagging was successful
        """
        self._assert_gat_exists(genome, asset, tag)
        asset_mapping = self[CFG_GENOMES_KEY][genome][CFG_ASSETS_KEY][asset]
        if tag is None:
            raise ValueError("You must explicitly specify the tag of the asset "
                             "you want to reassign. Currently defined "
                             "tags for '{}/{}' are: {}".format(genome, asset, ", ".join(get_asset_tags(asset_mapping))))
        if new_tag in asset_mapping[CFG_ASSET_TAGS_KEY]:
            if not query_yes_no("You already have a '{}' asset tagged as '{}', do you wish to override?".
                                format(asset, new_tag)):
                _LOGGER.info("Tag action aborted by the user")
                return
        children = []
        parents = []
        if CFG_ASSET_CHILDREN_KEY in asset_mapping[CFG_ASSET_TAGS_KEY][tag]:
            children = asset_mapping[CFG_ASSET_TAGS_KEY][tag][CFG_ASSET_CHILDREN_KEY]
        if CFG_ASSET_PARENTS_KEY in asset_mapping[CFG_ASSET_TAGS_KEY][tag]:
            parents = asset_mapping[CFG_ASSET_TAGS_KEY][tag][CFG_ASSET_PARENTS_KEY]
        if len(children) > 0 or len(parents) > 0:
            if not query_yes_no("The asset '{}/{}:{}' has {} children and {} parents. Refgenie will update the "
                                "relationship data. Do you want to proceed?".format(genome, asset, tag, len(children),
                                                                                    len(parents))):
                _LOGGER.info("Tag action aborted by the user")
                return False
            # updates children's parents
            self._update_relatives_tags(
                genome, asset, tag, new_tag, children, update_children=False)
            # updates parents' children
            self._update_relatives_tags(
                genome, asset, tag, new_tag, parents, update_children=True)
        self[CFG_GENOMES_KEY][genome][CFG_ASSETS_KEY][asset][CFG_ASSET_TAGS_KEY][new_tag] = \
            asset_mapping[CFG_ASSET_TAGS_KEY][tag]
        if CFG_ASSET_DEFAULT_TAG_KEY in asset_mapping and asset_mapping[CFG_ASSET_DEFAULT_TAG_KEY] == tag:
            self.set_default_pointer(genome, asset, new_tag, force=True)
        self.cfg_remove_assets(genome, asset, tag)
        return True

    def _update_relatives_tags(self, genome, asset, tag, new_tag, relatives, update_children):
        """
        Internal method used for tags updating in the 'asset_parents' section in the list of children.

        :param str genome: name of a reference genome assembly of interest
        :param str asset: name of particular asset of interest
        :param str tag: name of the tag that identifies the asset of interest
        :param str new_tag: name of particular the new tag
        :param list[str] relatives: relatives to be updated. Format: ["asset_name:tag", "asset_name1:tag1"]
        :param bool update_children: whether the children of the selected relatives should be updated.
        """
        relative_key = CFG_ASSET_CHILDREN_KEY if update_children else CFG_ASSET_PARENTS_KEY
        for r in relatives:
            _LOGGER.debug("updating {} in '{}'".format(
                "children" if update_children else "parents", r))
            r_data = prp(r)
            try:
                self[CFG_GENOMES_KEY][genome][CFG_ASSETS_KEY][r_data["item"]
                                                              ][CFG_ASSET_TAGS_KEY][r_data["tag"]]
            except KeyError:
                _LOGGER.warning("The {} asset of '{}/{}' does not exist: {}".
                                format("parent" if update_children else "child", genome, asset, r))
                continue
            updated_relatives = []
            if relative_key in \
                    self[CFG_GENOMES_KEY][genome][CFG_ASSETS_KEY][r_data["item"]][CFG_ASSET_TAGS_KEY][r_data["tag"]]:
                relatives = \
                    self[CFG_GENOMES_KEY][genome][CFG_ASSETS_KEY][r_data["item"]
                                                                  ][CFG_ASSET_TAGS_KEY][r_data["tag"]][relative_key]
                for relative in relatives:
                    ori_relative_data = prp(relative)
                    if ori_relative_data["item"] == asset and ori_relative_data["tag"] == tag:
                        ori_relative_data["tag"] = new_tag
                        updated_relatives.append(
                            "{}/{}:{}".format(genome, asset, new_tag))
                    else:
                        updated_relatives.append("{}/{}:{}".format(ori_relative_data["namespace"],
                                                                   ori_relative_data["item"], ori_relative_data["tag"]))
            self.update_relatives_assets(
                genome, r_data["item"], r_data["tag"], updated_relatives, update_children)
            self[CFG_GENOMES_KEY][genome][CFG_ASSETS_KEY][r_data["item"]
                                                          ][CFG_ASSET_TAGS_KEY][r_data["tag"]][relative_key] = updated_relatives

    def pull(self, genome, asset, tag, unpack=True, force=None, force_large=None, size_cutoff=10,
             get_json_url=lambda server, operation_id: construct_request_url(
                 server, operation_id),
             build_signal_handler=_handle_sigint):
        """
        Download and possibly unpack one or more assets for a given ref gen.

        :param str genome: name of a reference genome assembly of interest
        :param str asset: name of particular asset to fetch
        :param str tag: name of particular tag to fetch
        :param bool unpack: whether to unpack a tarball
        :param bool | NoneType force: how to handle case in which asset path
            already exists; null for prompt (on a per-asset basis), False to
            effectively auto-reply No to the prompt to replace existing file,
            and True to auto-replay Yes for existing asset replacement.
        :param bool | NoneType force_large: how to handle case in large (> 5GB)
            asset is to be pulled; null for prompt (on a per-asset basis), False
            to effectively auto-reply No to the prompt,
            and True to auto-replay Yes
        :param float size_cutoff: maximum archive file size to download with
            no prompt
        :param function(str, str) -> str get_json_url: how to build URL from
            genome server URL base, genome, and asset
        :param function(str) -> function build_signal_handler: how to create
            a signal handler to use during the download; the single argument
            to this function factory is the download filepath
        :return (list[str], dict, str): a list of genome, asset, tag names
            and a key-value pair with which genome config file should be updated
            if pull succeeds, else asset key and a null value
        :raise refgenconf.UnboundEnvironmentVariablesError: if genome folder
            path contains any env. var. that's unbound
        :raise refgenconf.RefGenConfError: if the object update is requested in
            a non-writable state
        """
        self.run_plugins(PRE_PULL_HOOK)

        def _null_return():
            self.run_plugins(POST_PULL_HOOK)
            return gat, None, None

        def _raise_unpack_error():
            raise NotImplementedError(
                "Option to not extract tarballs is not yet supported.")

        num_servers = 0
        bad_servers = []
        no_asset_json = []
        alias = genome
        gat = [genome, asset, tag]
        if CFG_SERVERS_KEY not in self or self[CFG_SERVERS_KEY] is None:
            _LOGGER.error("You are not subscribed to any asset servers")
            return _null_return()
        for server_url in self[CFG_SERVERS_KEY]:
            try:
                genome = self.get_genome_alias_digest(alias=alias)
            except yacman.UndefinedAliasError:
                _LOGGER.info(
                    "No local digest for genome alias: {}".format(genome))
                if not self.set_genome_alias(genome=alias, servers=[server_url], create_genome=True):
                    return _null_return()
                genome = self.get_genome_alias_digest(alias=alias)
            num_servers += 1
            try:
                determined_tag = _download_json(get_json_url(server_url, API_ID_DEFAULT_TAG).format(genome=genome, asset=asset)) \
                    if tag is None else tag
            except DownloadJsonError:
                _LOGGER.warning(
                    "Could not retrieve JSON from: {}".format(server_url))
                bad_servers.append(server_url)
                continue
            else:
                determined_tag = str(determined_tag)
                _LOGGER.debug("Determined tag: {}".format(determined_tag))
                unpack or _raise_unpack_error()
            gat = [genome, asset, determined_tag]
            url_asset_attrs = get_json_url(
                server_url, API_ID_ASSET_ATTRS).format(genome=genome, asset=asset)
            url_genome_attrs = get_json_url(
                server_url, API_ID_GENOME_ATTRS).format(genome=genome)
            url_archive = get_json_url(server_url, API_ID_ARCHIVE).format(
                genome=genome, asset=asset)

            try:
                archive_data = _download_json(
                    url_asset_attrs, params={"tag": determined_tag})
            except DownloadJsonError:
                no_asset_json.append(server_url)
                if num_servers == len(self[CFG_SERVERS_KEY]):
                    _LOGGER.error("Asset '{}/{}:{}' not available on any of the following servers: {}".
                                  format(alias, asset, determined_tag, ", ".join(self[CFG_SERVERS_KEY])))
                    return _null_return()
                continue
            else:
                _LOGGER.debug("Determined server URL: {}".format(server_url))
                genome_archive_data = _download_json(url_genome_attrs)

            if sys.version_info[0] == 2:
                archive_data = asciify_json_dict(archive_data)

            # local directory that the asset data will be stored in
            tag_dir = os.path.dirname(self.filepath(*gat))
            # local directory the downloaded archive will be temporarily saved in
            genome_dir_path = os.path.join(self.data_dir, genome, DATA_DIR)
            # local path to the temporarily saved archive
            filepath = os.path.join(
                genome_dir_path, asset + "__" + determined_tag + ".tgz")
            # check if the genome/asset:tag exists and get request user decision
            if os.path.exists(tag_dir):
                def preserve():
                    _LOGGER.info("Preserving existing: {}".format(tag_dir))
                    return _null_return()
                if force is False:
                    return preserve()
                elif force is None:
                    if not query_yes_no("Replace existing ({})?".format(tag_dir), "no"):
                        return preserve()
                    else:
                        _LOGGER.debug("Overwriting: {}".format(tag_dir))
                else:
                    _LOGGER.debug("Overwriting: {}".format(tag_dir))

            # check asset digests local-server match for each parent
            [self._chk_digest_if_avail(genome, x, server_url)
             for x in archive_data[CFG_ASSET_PARENTS_KEY] if CFG_ASSET_PARENTS_KEY in archive_data]

            bundle_name = '{}/{}:{}'.format(*gat)
            archsize = archive_data[CFG_ARCHIVE_SIZE_KEY]
            _LOGGER.debug("'{}' archive size: {}".format(
                bundle_name, archsize))

            if not force_large and _is_large_archive(archsize, size_cutoff):
                if force_large is False:
                    _LOGGER.info("Skipping pull of {}/{}:{}; size: {}".
                                 format(*gat, archsize))
                    return _null_return()
                if not query_yes_no("This archive exceeds the size cutoff ({} > {:.1f}GB) "
                                    "Do you want to proceed?".format(archsize, size_cutoff)):
                    _LOGGER.info("Skipping pull of {}/{}:{}; size: {}".
                                 format(*gat, archsize))
                    return _null_return()

            if not os.path.exists(genome_dir_path):
                _LOGGER.debug("Creating directory: {}".format(genome_dir_path))
                os.makedirs(genome_dir_path)

            # Download the file from `url` and save it locally under `filepath`:
            _LOGGER.info("Downloading URL: {}".format(url_archive))
            try:
                signal.signal(signal.SIGINT, build_signal_handler(filepath))
                _download_url_progress(url_archive, filepath, bundle_name, params={
                                       "tag": determined_tag})
            except HTTPError:
                _LOGGER.error(
                    "Asset archive '{}/{}:{}' is missing on the server: {s}".format(*gat, s=server_url))
                if server_url == self[CFG_SERVERS_KEY][-1]:
                    # it this was the last server on the list, return
                    return _null_return()
                else:
                    _LOGGER.info("Trying next server")
                    # set the tag value back to what user requested
                    determined_tag = tag
                    continue
            except ConnectionRefusedError as e:
                _LOGGER.error(str(e))
                _LOGGER.error("Server {}/{} refused download. "
                              "Check your internet settings".
                              format(server_url, API_VERSION))
                return _null_return()
            except ContentTooShortError as e:
                _LOGGER.error(str(e))
                _LOGGER.error("'{}' download incomplete".format(bundle_name))
                return _null_return()
            else:
                _LOGGER.info("Download complete: {}".format(filepath))

            new_checksum = checksum(filepath)
            old_checksum = archive_data and archive_data.get(
                CFG_ARCHIVE_CHECKSUM_KEY)
            if old_checksum and new_checksum != old_checksum:
                _LOGGER.error("Downloaded archive ('{}') checksum mismatch: ({}, {})".
                              format(filepath, new_checksum, old_checksum))
                return _null_return()
            else:
                _LOGGER.debug("Matched checksum: '{}'".format(old_checksum))
            # successfully downloaded and moved tarball; untar it
            if unpack and filepath.endswith(".tgz"):
                _LOGGER.info(
                    "Extracting asset tarball and saving to: {}".format(tag_dir))
                with TemporaryDirectory(dir=genome_dir_path) as tmpdir:
                    # here we suspect the unarchived asset to be an asset-named
                    # directory with the asset data inside and we transfer it
                    # to the tag-named subdirectory
                    untar(filepath, tmpdir)
                    if os.path.isdir(tag_dir):
                        shutil.rmtree(tag_dir)
                        _LOGGER.info(
                            "Removed existing directory: {}".format(tag_dir))
                    shutil.move(os.path.join(tmpdir, asset), tag_dir)
                if os.path.isfile(filepath):
                    os.remove(filepath)

            if self.file_path:
                with self as rgc:
                    [rgc.chk_digest_update_child(gat[0], x, "{}/{}:{}".format(*gat), server_url)
                     for x in archive_data[CFG_ASSET_PARENTS_KEY] if CFG_ASSET_PARENTS_KEY in archive_data]
                    rgc.update_tags(*gat, data={attr: archive_data[attr]
                                                for attr in ATTRS_COPY_PULL if attr in archive_data})
                    rgc.set_default_pointer(*gat)
                    rgc.update_genomes(genome=genome, data=genome_archive_data)
            else:
                [self.chk_digest_update_child(gat[0], x, "{}/{}:{}".format(*gat), server_url)
                 for x in archive_data[CFG_ASSET_PARENTS_KEY] if CFG_ASSET_PARENTS_KEY in archive_data]
                self.update_tags(*gat, data={attr: archive_data[attr]
                                             for attr in ATTRS_COPY_PULL if attr in archive_data})
                self.set_default_pointer(*gat)
                self.update_genomes(genome=genome, data=genome_archive_data)
            if asset == "fasta":
                self.initialize_genome(fasta_path=self.seek_src(
                    *gat), alias=alias, fasta_unzipped=True)
            self.run_plugins(POST_PULL_HOOK)
            self._symlink_alias(*gat)
            return gat, archive_data, server_url

    def get_genome_alias_digest(self, alias, fallback=False):
        """
        Get the human readable alias for a genome digest

        :param str alias: alias to find digest for
        :param bool fallback: whether to return the query alias in case
            of failure and in case it is one of the digests
        :return str: genome digest
        :raise UndefinedAliasError: if the specified alias has been assigned to
            any digests
        """
        try:
            return self[CFG_GENOMES_KEY].get_key(alias=alias)
        except (yacman.UndefinedAliasError, AttributeError):
            if not fallback:
                raise
            if alias in self.genome_aliases.values():
                return alias
            raise

    def get_genome_alias(self, digest, fallback=False, all_aliases=False):
        """
        Get the human readable alias for a genome digest

        :param str digest: digest to find human-readable alias for
        :param bool fallback: whether to return the query digest in case
            of failure
        :param bool all_aliases: whether to return all aliases instead of just
            the first one
        :return str | list[str]: human-readable aliases
        :raise GenomeConfigFormatError: if "genome_digests" section does
            not exist in the config
        :raise UndefinedAliasError: if a no alias has been defined for the
            requested digest
        """
        try:
            res = self[CFG_GENOMES_KEY].get_aliases(key=digest)
            return res if all_aliases else res[0]
        except (yacman.UndefinedAliasError, AttributeError):
            if not fallback:
                raise
            if digest in self.genome_aliases.keys():
                return digest
            raise

    def remove_genome_aliases(self, digest, aliases=None):
        """
        Remove alias for a specified genome digest. This method will remove the
        digest both from the genomes object and from the aliases mapping
        in tbe config

        :param str digest: genome digest to remove an alias for
        :param list[str] aliases: a collection to aliases to remove for the
            genome. If not provided, all aliases for the digest will be remove
        :return bool: whether the removal has been performed
        """
        def _check_and_remove_alias(rgc, d, a):
            """
            Remove genome alias only if the alias can be remove successfully and
            genome exists
            """
            if rgc[CFG_GENOMES_KEY]:
                rmd = rgc[CFG_GENOMES_KEY].remove_aliases(key=d, aliases=a)
                if not rmd:
                    return rmd
                try:
                    rgc[CFG_GENOMES_KEY][d][CFG_ALIASES_KEY] = \
                        rgc[CFG_GENOMES_KEY].get_aliases(d)
                except KeyError:
                    return []
                except yacman.UndefinedAliasError:
                    rgc[CFG_GENOMES_KEY][d][CFG_ALIASES_KEY] = []
                return rmd

        # get the symlink mapping before the removal for _remove_symlink_alias
        symlink_mapping = self.get_symlink_paths(
            genome=digest, all_aliases=True)
        if self.file_path:
            with self as r:
                removed_aliases = _check_and_remove_alias(r, digest, aliases)
        else:
            removed_aliases = _check_and_remove_alias(self, digest, aliases)
        if not removed_aliases:
            return [], []
        self._remove_symlink_alias(symlink_mapping, removed_aliases)
        return removed_aliases

    def set_genome_alias(self, genome, digest=None, servers=None, overwrite=False,
                         reset_digest=False, create_genome=False, no_write=False,
                         get_json_url=lambda server: construct_request_url(server, API_ID_ALIAS_DIGEST)):
        """
        Assign a human-readable alias to a genome identifier.

        Genomes are identified by a unique identifier which is derived from the
        FASTA file (part of fasta asset). This way we can ensure genome
        provenance and compatibility with the server. This function maps a
        human-readable identifier to make referring to the genomes easier.

        :param str genome: name of the genome to assign to an identifier
        :param str digest: identifier to use
        :param bool overwrite: whether all the previously set aliases should be
            removed and just the current one stored
        :param bool no_write: whether to skip writing the alias to the file
        :return bool: whether the alias has been established
        """
        def _check_and_set_alias(rgc, d, a, create=False):
            """
            Set genome alias only if the key alias can be set successfully and
            genome exists or genome creation is forced
            """
            try:
                _assert_gat_exists(rgc[CFG_GENOMES_KEY], gname=digest)
            except MissingGenomeError:
                if not create:
                    raise
                rgc[CFG_GENOMES_KEY][d] = PXAM()

            sa, ra = rgc[CFG_GENOMES_KEY].set_aliases(
                aliases=a, key=d, overwrite=overwrite, reset_key=reset_digest)
            try:
                rgc[CFG_GENOMES_KEY][d][CFG_ALIASES_KEY] = \
                    rgc[CFG_GENOMES_KEY].get_aliases(d)
            except KeyError:
                return [], []
            _LOGGER.info("Set genome alias ({}: {})".format(d, a))
            return sa, ra

        if not digest:
            if isinstance(genome, list):
                if len(genome) > 1:
                    raise NotImplementedError(
                        "Can look up just one digest at a time")
                else:
                    genome = genome[0]
            cnt = 0
            if servers is None:
                servers = self[CFG_SERVERS_KEY]
            for server in servers:
                cnt += 1
                url_alias = get_json_url(server=server).format(alias=genome)
                _LOGGER.info("Setting '{}' identity with server: {}".
                             format(genome, url_alias))
                try:
                    digest = _download_json(url_alias)
                except DownloadJsonError:
                    if cnt == len(servers):
                        _LOGGER.error(
                            "Genome '{}' not available on any of the following "
                            "servers: {}".format(genome, ", ".join(servers)))
                        return False
                    continue
                _LOGGER.info(
                    "Determined server digest for local genome alias ({}): {}".
                    format(genome, digest))
                break

        # get the symlink mapping before the removal for _remove_symlink_alias
        symlink_mapping = self.get_symlink_paths(
            genome=digest, all_aliases=True)
        if self.file_path and not no_write:
            with self as r:
                set_aliases, removed_aliases = _check_and_set_alias(
                    rgc=r, d=digest, a=genome, create=create_genome)
        else:
            set_aliases, removed_aliases = _check_and_set_alias(
                rgc=self, d=digest, a=genome, create=create_genome)
        if not set_aliases:
            return False
        self._remove_symlink_alias(symlink_mapping, removed_aliases)
        self._symlink_alias(genome=digest)
        return True

    def initialize_genome(self, fasta_path, alias, fasta_unzipped=False, skip_alias_write=False):
        """
        Initialize a genome

        Create a JSON file with Annotated Sequence Digests (ASDs)
        for the FASTA file in the genome directory.

        :param str fasta_path: path to a FASTA file to initialize genome with
        :param str alias: alias to set for the genome
        :param bool skip_alias_write: whether to skip writing the alias to the file
        :return str, list[dict[]]: human-readable name for the genome
        """
        _LOGGER.info("Initializing genome: {}".format(alias))
        if not os.path.isfile(fasta_path):
            raise FileNotFoundError("Can't initialize genome; FASTA file does "
                                    "not exist: {}".format(fasta_path))
        ssc = SeqColClient({})
        d, _ = ssc.load_fasta(fasta_path, gzipped=not fasta_unzipped)
        # retrieve annotated sequence digests list to save in a JSON file
        asdl = ssc.retrieve(druid=d)
        pth = self.get_asds_path(d)
        os.makedirs(os.path.dirname(pth), exist_ok=True)
        with open(pth, "w") as jfp:
            json.dump(asdl, jfp)
        _LOGGER.debug("Saved ASDs to JSON: {}".format(pth))
        self.set_genome_alias(genome=alias, digest=d, overwrite=True,
                              create_genome=True, no_write=skip_alias_write)
        return d, asdl

    def get_asds_path(self, genome):
        """
        Get path to the Annotated Sequence Digests JSON file for a given genome.
        Note that the path and/or genome may not exist.

        :param str genome: genome name
        :return str: ASDs path
        """
        return os.path.join(self.data_dir, genome, genome + "__ASDs.json")

    def remove_asset_from_relatives(self, genome, asset, tag):
        """
        Remove any relationship links associated with the selected asset

        :param str genome: genome to be removed from its relatives' relatives list
        :param str asset: asset to be removed from its relatives' relatives list
        :param str tag: tag to be removed from its relatives' relatives list
        """
        to_remove = "{}/{}:{}".\
            format(self.get_genome_alias_digest(alias=genome, fallback=True),
                   asset, tag)
        for rel_type in CFG_ASSET_RELATIVES_KEYS:
            tmp = CFG_ASSET_RELATIVES_KEYS[len(
                CFG_ASSET_RELATIVES_KEYS) - 1 - CFG_ASSET_RELATIVES_KEYS.index(rel_type)]
            tag_data = self[CFG_GENOMES_KEY][genome][CFG_ASSETS_KEY][asset][CFG_ASSET_TAGS_KEY][tag]
            if rel_type not in tag_data:
                continue
            for rel in tag_data[rel_type]:
                parsed = prp(rel)
                _LOGGER.debug("Removing '{}' from '{}' {}".format(
                    to_remove, rel, tmp))
                try:
                    self[CFG_GENOMES_KEY][parsed["namespace"] or genome][CFG_ASSETS_KEY][parsed["item"]][CFG_ASSET_TAGS_KEY][parsed["tag"]
                                                                                                                             ][tmp].remove(to_remove)
                except (KeyError, ValueError):
                    pass

    def update_relatives_assets(self, genome, asset, tag=None, data=None, children=False):
        """
        A convenience method which wraps the update assets and uses it to update the asset relatives of an asset.

        :param str genome: genome to be added/updated
        :param str asset: asset to be added/updated
        :param str tag: tag to be added/updated
        :param list data: asset parents to be added/updated
        :param bool children: a logical indicating whether the relationship to be added is 'children'
        :return RefGenConf: updated object
        """
        tag = tag or self.get_default_tag(genome, asset)
        relationship = CFG_ASSET_CHILDREN_KEY if children else CFG_ASSET_PARENTS_KEY
        if _check_insert_data(data, list, "data"):
            # creates/asserts the genome/asset:tag combination
            self.update_tags(genome, asset, tag)
            self[CFG_GENOMES_KEY][genome][CFG_ASSETS_KEY][asset][CFG_ASSET_TAGS_KEY][tag].setdefault(
                relationship, list())
            self[CFG_GENOMES_KEY][genome][CFG_ASSETS_KEY][asset][CFG_ASSET_TAGS_KEY][tag][relationship] = \
                _extend_unique(self[CFG_GENOMES_KEY][genome][CFG_ASSETS_KEY][asset][CFG_ASSET_TAGS_KEY][tag]
                               [relationship], data)

    def update_seek_keys(self, genome, asset, tag=None, keys=None, force_digest=None):
        """
        A convenience method which wraps the updated assets and uses it to
        update the seek keys for a tagged asset.

        :param str genome: genome to be added/updated
        :param str asset: asset to be added/updated
        :param str tag: tag to be added/updated
        :param str force_digest: digest to force update of. The alias will
            not be converted to the digest, even if provided.
        :param Mapping keys: seek_keys to be added/updated
        :return RefGenConf: updated object
        """
        tag = tag or self.get_default_tag(genome, asset)
        if _check_insert_data(keys, Mapping, "keys"):
            self.update_tags(genome, asset, tag, force_digest=force_digest)
            asset = self[CFG_GENOMES_KEY][genome][CFG_ASSETS_KEY][asset]
            _safe_setdef(asset[CFG_ASSET_TAGS_KEY][tag], CFG_SEEK_KEYS_KEY,
                         PXAM())
            asset[CFG_ASSET_TAGS_KEY][tag][CFG_SEEK_KEYS_KEY].update(keys)
        return self

    def update_tags(self, genome, asset=None, tag=None, data=None, force_digest=None):
        """
        Updates the genomes in RefGenConf object at any level.
        If a requested genome-asset-tag mapping is missing, it will be created

        :param str genome: genome to be added/updated
        :param str asset: asset to be added/updated
        :param str tag: tag to be added/updated
        :param str force_digest: digest to force update of. The alias will
            not be converted to the digest, even if provided.
        :param Mapping data: data to be added/updated
        :return RefGenConf: updated object
        """
        if _check_insert_data(genome, str, "genome"):
            genome = force_digest or self.get_genome_alias_digest(
                alias=genome, fallback=True)
            _safe_setdef(self[CFG_GENOMES_KEY], genome, PXAM())
            if _check_insert_data(asset, str, "asset"):
                _safe_setdef(self[CFG_GENOMES_KEY][genome], CFG_ASSETS_KEY,
                             PXAM())
                _safe_setdef(self[CFG_GENOMES_KEY][genome][CFG_ASSETS_KEY],
                             asset, PXAM())
                if _check_insert_data(tag, str, "tag"):
                    _safe_setdef(self[CFG_GENOMES_KEY][genome][CFG_ASSETS_KEY]
                                 [asset], CFG_ASSET_TAGS_KEY, PXAM())
                    _safe_setdef(self[CFG_GENOMES_KEY][genome][CFG_ASSETS_KEY]
                                 [asset][CFG_ASSET_TAGS_KEY], tag, PXAM())
                    if _check_insert_data(data, Mapping, "data"):
                        self[CFG_GENOMES_KEY][genome][CFG_ASSETS_KEY][asset][CFG_ASSET_TAGS_KEY][tag].update(
                            data)
        return self

    def update_assets(self, genome, asset=None, data=None, force_digest=None):
        """
        Updates the genomes in RefGenConf object at any level.
        If a requested genome-asset mapping is missing, it will be created

        :param str genome: genome to be added/updated
        :param str asset: asset to be added/updated
        :param str force_digest: digest to force update of. The alias will
            not be converted to the digest, even if provided.
        :param Mapping data: data to be added/updated
        :return RefGenConf: updated object
        """
        if _check_insert_data(genome, str, "genome"):
            genome = force_digest or self.get_genome_alias_digest(
                alias=genome, fallback=True)
            _safe_setdef(self[CFG_GENOMES_KEY], genome, PXAM())
            if _check_insert_data(asset, str, "asset"):
                _safe_setdef(self[CFG_GENOMES_KEY][genome], CFG_ASSETS_KEY,
                             PXAM())
                _safe_setdef(self[CFG_GENOMES_KEY][genome][CFG_ASSETS_KEY],
                             asset, PXAM())
                if _check_insert_data(data, Mapping, "data"):
                    self[CFG_GENOMES_KEY][genome][CFG_ASSETS_KEY][asset].\
                        update(data)
        return self

    def remove(self, genome, asset, tag=None, relationships=True, files=True,
               force=False):
        """
        Remove data associated with a specified genome:asset:tag combination.
        If no tags are specified, the entire asset is removed from the genome.

        If no more tags are defined for the selected genome:asset after tag removal,
        the parent asset will be removed as well
        If no more assets are defined for the selected genome after asset removal,
        the parent genome will be removed as well

        :param str genome: genome to be removed
        :param str asset: asset package to be removed
        :param str tag: tag to be removed
        :param bool relationships: whether the asset being removed should
            be removed from its relatives as well
        :param bool files: whether the asset files from disk should be removed
        :param bool force: whether the removal prompts should be skipped
        :raise TypeError: if genome argument type is not a list or str
        :return RefGenConf: updated object
        """
        tag = tag or self.get_default_tag(genome, asset, use_existing=False)
        if files:
            req_dict = {"genome": self.get_genome_alias_digest(genome, fallback=True),
                        "asset": asset, "tag": tag}
            _LOGGER.debug("Attempting removal: {}".format(req_dict))
            if not force and not query_yes_no(
                    "Remove '{}/{}:{}'?".format(genome, asset, tag)):
                _LOGGER.info("Action aborted by the user")
                return
            removed = []
            asset_path = self.seek_src(genome, asset, tag, enclosing_dir=True,
                                       strict_exists=False)
            alias_asset_paths = self.seek(genome, asset, tag, enclosing_dir=True,
                                          strict_exists=False, all_aliases=True)
            if os.path.exists(asset_path):
                removed.append(_remove(asset_path))
                removed.extend([_remove(p) for p in alias_asset_paths])
                if self.file_path:
                    with self as r:
                        r.cfg_remove_assets(genome, asset, tag, relationships)
                else:
                    self.cfg_remove_assets(genome, asset, tag, relationships)
            else:
                _LOGGER.warning("Selected asset does not exist on disk ({}). "
                                "Removing from genome config.".
                                format(asset_path))
                if self.file_path:
                    with self as r:
                        r.cfg_remove_assets(genome, asset, tag, relationships)
                        return
                else:
                    self.cfg_remove_assets(genome, asset, tag, relationships)
                    return
            try:
                self[CFG_GENOMES_KEY][genome][CFG_ASSETS_KEY][asset]
            except (KeyError, TypeError):
                asset_dir = os.path.abspath(
                    os.path.join(asset_path, os.path.pardir))
                alias_asset_dirs = \
                    [os.path.abspath(os.path.join(p, os.path.pardir))
                     for p in alias_asset_paths]
                _entity_dir_removal_log(asset_dir, "asset", req_dict, removed)
                removed.extend([_remove(p) for p in alias_asset_dirs])
                try:
                    self[CFG_GENOMES_KEY][genome][CFG_ASSETS_KEY]
                except (KeyError, TypeError):
                    genome_dir = os.path.abspath(
                        os.path.join(asset_dir, os.path.pardir))
                    alias_genome_dirs = \
                        [os.path.abspath(os.path.join(p, os.path.pardir))
                         for p in alias_asset_dirs]
                    _entity_dir_removal_log(
                        genome_dir, "genome", req_dict, removed)
                    removed.extend([_remove(p) for p in alias_genome_dirs])
                    try:
                        if self.file_path:
                            with self as r:
                                del r[CFG_GENOMES_KEY][genome]
                        else:
                            del self[CFG_GENOMES_KEY][genome]
                    except (KeyError, TypeError):
                        _LOGGER.debug(
                            "Could not remove genome '{}' from the config; it "
                            "does not exist".format(genome))
            _LOGGER.info("Successfully removed entities:\n- {}".
                         format("\n- ".join(removed)))
        else:
            if self.file_path:
                with self as r:
                    r.cfg_remove_assets(genome, asset, tag, relationships)
            else:
                self.cfg_remove_assets(genome, asset, tag, relationships)

    def cfg_remove_assets(self, genome, asset, tag=None, relationships=True):
        """
        Remove data associated with a specified genome:asset:tag combination.
        If no tags are specified, the entire asset is removed from the genome.

        If no more tags are defined for the selected genome:asset after tag removal,
        the parent asset will be removed as well
        If no more assets are defined for the selected genome after asset removal,
        the parent genome will be removed as well

        :param str genome: genome to be removed
        :param str asset: asset package to be removed
        :param str tag: tag to be removed
        :param bool relationships: whether the asset being removed should
            be removed from its relatives as well
        :raise TypeError: if genome argument type is not a list or str
        :return RefGenConf: updated object
        """
        def _del_if_empty(obj, attr, alt=None):
            """
            Internal function for Mapping attribute deleting.
            Check if attribute exists and delete it if its length is zero.

            :param Mapping obj: an object to check
            :param str attr: Mapping attribute of interest
            :param list[Mapping, str] alt: a list of length 2 that indicates alternative
            Mapping-attribute combination to remove
            """
            if attr in obj and len(obj[attr]) == 0:
                if alt is None:
                    del obj[attr]
                else:
                    if alt[1] in alt[0]:
                        del alt[0][alt[1]]

        tag = tag or self.get_default_tag(genome, asset)
        if _check_insert_data(genome, str, "genome"):
            if _check_insert_data(asset, str, "asset"):
                if _check_insert_data(tag, str, "tag"):
                    if relationships:
                        self.remove_asset_from_relatives(genome, asset, tag)
                    del self[CFG_GENOMES_KEY][genome][CFG_ASSETS_KEY][asset][CFG_ASSET_TAGS_KEY][tag]
                    _del_if_empty(self[CFG_GENOMES_KEY][genome][CFG_ASSETS_KEY][asset], CFG_ASSET_TAGS_KEY,
                                  [self[CFG_GENOMES_KEY][genome][CFG_ASSETS_KEY], asset])
                    _del_if_empty(self[CFG_GENOMES_KEY]
                                  [genome][CFG_ASSETS_KEY], asset)
                    _del_if_empty(self[CFG_GENOMES_KEY][genome], CFG_ASSETS_KEY, [
                                  self[CFG_GENOMES_KEY], genome])
                    _del_if_empty(self[CFG_GENOMES_KEY], genome)
                    try:
                        default_tag = self[CFG_GENOMES_KEY][genome][CFG_ASSETS_KEY][asset][CFG_ASSET_DEFAULT_TAG_KEY]
                    except KeyError:
                        pass
                    else:
                        if default_tag == tag:
                            del self[CFG_GENOMES_KEY][genome][CFG_ASSETS_KEY][asset][CFG_ASSET_DEFAULT_TAG_KEY]
                    if len(self[CFG_GENOMES_KEY]) == 0:
                        self[CFG_GENOMES_KEY] = None
        return self

    def update_genomes(self, genome, data=None, force_digest=None):
        """
        Updates the genomes in RefGenConf object at any level.
        If a requested genome is missing, it will be added

        :param str genome: genome to be added/updated
        :param str force_digest: digest to force update of. The alias will
            not be converted to the digest, even if provided.
        :param Mapping data: data to be added/updated
        :return RefGenConf: updated object
        """
        if _check_insert_data(genome, str, "genome"):
            genome = force_digest or self.get_genome_alias_digest(
                alias=genome, fallback=True)
            _safe_setdef(self[CFG_GENOMES_KEY], genome,
                         PXAM({CFG_ASSETS_KEY: PXAM()}))
            if _check_insert_data(data, Mapping, "data"):
                self[CFG_GENOMES_KEY][genome].update(data)
        return self

    def _update_genome_servers(self, url, reset=False):
        """
        Update the list of genome_servers.

        Use reset argument to overwrite the current list. Otherwise the current
        one will be appended to.

        :param list[str] | str url: url(s) to update the genome_servers list with
        :param bool reset: whether the current list should be overwritten
        """
        if CFG_SERVERS_KEY in self:
            self[CFG_SERVERS_KEY] = \
                _extend_unique([] if reset else self[CFG_SERVERS_KEY],
                               _make_list_of_str(url))
        else:
            raise GenomeConfigFormatError(
                "The '{}' is missing. Can't update the server list".
                format(CFG_SERVERS_KEY))

    def subscribe(self, urls, reset=False):
        """
        Add URLs the list of genome_servers.

        Use reset argument to overwrite the current list.
        Otherwise the current one will be appended to.

        :param list[str] | str urls: urls to update the genome_servers list with
        :param bool reset: whether the current list should be overwritten
        """
        if self.file_path:
            with self as r:
                r._update_genome_servers(url=urls, reset=reset)
        else:
            self._update_genome_servers(url=urls, reset=reset)
        _LOGGER.info("Subscribed to: {}".format(", ".join(urls)))

    def unsubscribe(self, urls):
        """
        Remove URLs the list of genome_servers.

        :param list[str] | str urls: urls to update the genome_servers list with
        """
        unsub_list = []
        ori_servers = self[CFG_SERVERS_KEY]
        for s in urls:
            try:
                ori_servers.remove(s)
                unsub_list.append(s)
            except ValueError:
                _LOGGER.warning(
                    "URL '{}' not in genome_servers list: {}".format(s, ori_servers))
        if self.file_path:
            with self as r:
                r._update_genome_servers(ori_servers, reset=True)
        else:
            self._update_genome_servers(ori_servers, reset=True)
        if unsub_list:
            _LOGGER.info("Unsubscribed from: {}".format(", ".join(unsub_list)))

    def getseq(self, genome, locus, as_str=False):
        """
        Return the sequence found in a selected range and chromosome.
        Something like the refget protocol.

        :param str genome: name of the sequence identifier
        :param str locus: coordinates of desired sequence, e.g. 'chr1:1-10'
        :param bool as_str: whether to convert the resurned object to string
            and return just the sequence
        :return str | pyfaidx.FastaRecord | pyfaidx.Sequence: selected sequence
        """
        import pyfaidx
        fa = pyfaidx.Fasta(self.seek_src(genome, "fasta", strict_exists=True))
        locus_split = locus.split(":")
        chr = fa[locus_split[0]]
        if len(locus_split) == 1:
            return str(chr) if as_str else chr
        start, end = locus_split[1].split("-")
        _LOGGER.debug("chr: '{}', start: '{}', end: '{}'".
                      format(locus_split[0], start, end))
        return str(chr[int(start):int(end)]) \
            if as_str else chr[int(start):int(end)]

    def get_genome_attributes(self, genome):
        """
        Get the dictionary attributes, like checksum, contents, description.
        Does not return the assets.

        :param str genome: genome to get the attributes dict for
        :return Mapping[str, str]: available genome attributes
        """
        return {k: self[CFG_GENOMES_KEY][genome][k]
                for k in CFG_GENOME_ATTRS_KEYS if k in self[CFG_GENOMES_KEY][genome]}

    def is_asset_complete(self, genome, asset, tag):
        """
        Check whether all required tag attributes are defined in the RefGenConf object.
        This is the way we determine tag completeness.

        :param str genome: genome to be checked
        :param str asset: asset package to be checked
        :param str tag: tag to be checked
        :return bool: the decision
        """
        tag_data = self[CFG_GENOMES_KEY][genome][CFG_ASSETS_KEY][asset][CFG_ASSET_TAGS_KEY][tag]
        return all([r in tag_data for r in REQ_TAG_ATTRS])

    def _invert_genomes(self, order=None):
        """ Map each asset type/kind/name to a collection of assemblies.

        A configuration file encodes assets by genome, but in some use cases
        it's helpful to invert the direction of this mapping. The value of the
        asset key/name may differ by genome, so that information is
        necessarily lost in this inversion, but we can collect genome IDs by
        asset ID.

        :param function(str) -> object order: how to key genome IDs and asset
            names for sort
        :return OrderedDict[str, Iterable[str]] binding between asset kind/key/name
            and collection of reference genome assembly names for which the
            asset type is available
        """
        genomes = {}
        for g, am in self[CFG_GENOMES_KEY].items():
            for a in am[CFG_ASSETS_KEY].keys():
                genomes.setdefault(a, []).append(g)
        assets = sorted(genomes.keys(), key=order)
        return OrderedDict([(a, sorted(genomes[a], key=order)) for a in assets])

    def _chk_digest_if_avail(self, genome, remote_asset_name, server_url):
        """
        Check local asset digest against the remote one and populate children of the asset with the provided asset:tag.

        In case the local asset does not exist, the config is populated with the remote asset digest and children data

        :param str genome: name of the genome to check the asset digests for
        :param str remote_asset_name: asset and tag names, formatted like: asset:tag
        :param str server_url: addres of the server to query for the digests
        :raise RefgenconfError: if the local digest does not match its remote counterpart
        """
        remote_asset_data = prp(remote_asset_name)
        asset = remote_asset_data["item"]
        tag = remote_asset_data["tag"]
        asset_digest_url = construct_request_url(server_url, API_ID_DIGEST).\
            format(genome=genome, asset=asset, tag=tag)
        try:
            remote_digest = _download_json(asset_digest_url)
        except DownloadJsonError:
            _LOGGER.warning("Parent asset ({}/{}:{}) not found on the server. The asset provenance was not verified.".
                            format(genome, asset, tag))
            return
        try:
            local_digest = self.id(genome, asset, tag)
            if remote_digest != local_digest:
                raise RemoteDigestMismatchError(
                    asset, local_digest, remote_digest)
        except RefgenconfError:
            _LOGGER.debug("Could not find '{}/{}:{}' digest. Digest for this parent will be populated "
                          "with the server one after the pull".format(genome, asset, tag))
            return

    def chk_digest_update_child(self, genome, remote_asset_name, child_name, server_url):
        """
        Check local asset digest against the remote one and populate children of the asset with the provided asset:tag.

        In case the local asset does not exist, the config is populated with the remote asset digest and children data

        :param str genome: name of the genome to check the asset digests for
        :param str remote_asset_name: asset and tag names, formatted like: asset:tag
        :param str child_name: name to be appended to the children of the parent
        :param str server_url: address of the server to query for the digests
        :raise RefgenconfError: if the local digest does not match its remote counterpart
        """
        remote_asset_data = prp(remote_asset_name)
        asset = remote_asset_data["item"]
        tag = remote_asset_data["tag"]
        asset_digest_url = construct_request_url(server_url, API_ID_DIGEST).\
            format(genome=genome, asset=asset, tag=tag)
        try:
            remote_digest = _download_json(asset_digest_url)
        except DownloadJsonError:
            return
        try:
            # we need to allow for missing seek_keys section so that the digest is respected even from the previously
            # populated 'incomplete asset' from the server
            self._assert_gat_exists(genome, asset, tag,
                                    allow_incomplete=not self.is_asset_complete(genome, asset, tag))
        except (KeyError, MissingAssetError, MissingGenomeError, MissingSeekKeyError):
            self.update_tags(genome, asset, tag, {
                             CFG_ASSET_CHECKSUM_KEY: remote_digest})
            _LOGGER.info(
                "Could not find '{}/{}:{}' digest. Populating with server data".format(genome, asset, tag))
        else:
            local_digest = self[CFG_GENOMES_KEY][genome][CFG_ASSETS_KEY][asset][CFG_ASSET_TAGS_KEY][tag][CFG_ASSET_CHECKSUM_KEY]
            if remote_digest != local_digest:
                raise RemoteDigestMismatchError(
                    asset, local_digest, remote_digest)
        finally:
            self.update_relatives_assets(
                genome, asset, tag, [child_name], children=True)

    def id(self, genome, asset, tag=None):
        """
        Returns the digest for the specified asset.
        The defined default tag will be used if not provided as an argument

        :param str genome: genome identifier
        :param str asset: asset identifier
        :param str tag: tag identifier
        :return str: asset digest for the tag
        """
        self._assert_gat_exists(genome, asset, tag)
        tag = tag or self.get_default_tag(genome, asset)
        a = self[CFG_GENOMES_KEY][genome][CFG_ASSETS_KEY][asset]
        if CFG_ASSET_CHECKSUM_KEY in a[CFG_ASSET_TAGS_KEY][tag]:
            return a[CFG_ASSET_TAGS_KEY][tag][CFG_ASSET_CHECKSUM_KEY]
        raise MissingConfigDataError("Digest does not exist for: {}/{}:{}".
                                     format(genome, asset, tag))

    def compare(self, genome1, genome2, explain=False):
        """
        Check genomes compatibility level.
        Compares Annotated Sequence Digests (ASDs) -- digested sequences and
        metadata
        :param str genome1: name of the first genome to compare
        :param str genome2: name of the first genome to compare
        :param bool explain: whether the returned code explanation should
            be displayed
        :return int: compatibility code
        """

        def _get_asds_for_genome(rgc, genome):
            """
            Read JSON file containing ASDs for a specified genome
            :param refgenconf.RefGenConf rgc: object to find the genome for
            :param str genome: genome to find the file for
            :return list[dict]: list of ASDs, ready to compare
            """
            rgc.seek_src(genome, "fasta", strict_exists=True)
            json_file = rgc.get_asds_path(genome)
            if not os.path.exists(json_file):
                raise OSError(
                    "File containing Annotated Sequence Digests (ASDs) not "
                    "found for genome: {g}. Pull or build '{g}/fasta' again to "
                    "check the compatibility.".format(g=genome))
            with open(json_file, "r") as jfp:
                return json.load(jfp)

        return SeqColClient({}).compare_asds(
            _get_asds_for_genome(
                self, self.get_genome_alias_digest(genome1, True)),
            _get_asds_for_genome(
                self, self.get_genome_alias_digest(genome2, True)),
            explain=explain
        )

    def run_plugins(self, hook):
        """
        Runs all installed plugins for the specified hook.

        :param str hook: hook identifier
        """
        for name, func in self.plugins[hook].items():
            _LOGGER.debug("Running {} plugin: {}".format(hook, name))
            func(self)

    def write(self, filepath=None):
        """
        Write the contents to a file.
        If pre- and post-update plugins are defined, they will be executed automatically

        :param str filepath: a file path to write to
        :raise OSError: when the object has been created in a read only mode or other process has locked the file
        :raise TypeError: when the filepath cannot be determined.
            This takes place only if YacAttMap initialized with a Mapping as an input, not read from file.
        :raise OSError: when the write is called on an object with no write capabilities
            or when writing to a file that is locked by a different object
        :return str: the path to the created files
        """
        self.run_plugins(PRE_UPDATE_HOOK)
        path = super(RefGenConf, self).write(filepath=filepath)
        self.run_plugins(POST_UPDATE_HOOK)
        return path

    def _genome_asset_path(self, gname, aname, tname, seek_key, enclosing_dir):
        """
        Retrieve the raw path value for a particular asset for a particular genome.

        :param Mapping[str, Mapping[str, Mapping[str, object]]] genomes: nested
            collection of key-value pairs, keyed at top level on genome ID, then by
            asset name, then by asset attribute
        :param str gname: top level key to query -- genome ID, e.g. mm10
        :param str aname: second-level key to query -- asset name, e.g. fasta
        :param str tname: third-level key to query -- tag name, e.g. default
        :param str seek_key: fourth-level key to query -- tag name, e.g. chrom_sizes
        :param bool enclosing_dir: whether a path to the entire enclosing directory should be returned, e.g.
            for a fasta asset that has 3 seek_keys pointing to 3 files in an asset dir, that asset dir is returned
        :return str: raw path value for a particular asset for a particular genome
        :raise MissingGenomeError: if the given key-value pair collection does not
            contain as a top-level key the given genome ID
        :raise MissingAssetError: if the given key-value pair colelction does
            contain the given genome ID, but that key's mapping doesn't contain
            the given asset name as a key
        :raise GenomeConfigFormatError: if it's discovered during the query that
            the structure of the given genomes mapping suggests that it was
            parsed from an improperly formatted/structured genome config file.
        """
        self._assert_gat_exists(gname, aname, tname)
        asset_tag_data = self[CFG_GENOMES_KEY][gname][CFG_ASSETS_KEY][aname][CFG_ASSET_TAGS_KEY][tname]
        if enclosing_dir:
            return os.path.join(asset_tag_data[CFG_ASSET_PATH_KEY], tname)
        if seek_key is None:
            if aname in asset_tag_data[CFG_SEEK_KEYS_KEY]:
                seek_key = aname
            else:
                return os.path.join(asset_tag_data[CFG_ASSET_PATH_KEY], tname)
        try:
            seek_key_value = asset_tag_data[CFG_SEEK_KEYS_KEY][seek_key]
            appendix = "" if seek_key_value == "." else seek_key_value
            return os.path.join(asset_tag_data[CFG_ASSET_PATH_KEY], tname, appendix)
        except KeyError:
            raise MissingSeekKeyError("genome/asset:tag bundle '{}/{}:{}' exists, but seek_key '{}' is missing".
                                      format(gname, aname, tname, seek_key))

    def _get_genome_id(self, gname):
        """
        Get the actual genome name used in the object regardless of whether
        the query name is an actual name of an alias

        :param str gname: genome query name, can be the actual key or its alias
        :return str: genome id
        """
        self._assert_gat_exists(gname)
        if gname in self[CFG_GENOMES_KEY].keys():
            return gname
        return self[CFG_GENOMES_KEY].get_key(alias=gname)

    def _assert_gat_exists(self, gname, aname=None, tname=None, allow_incomplete=False):
        """
        Make sure the genome/asset:tag combination exists in the provided mapping and has any seek keys defined.
        Seek keys are required for the asset completeness.

        :param Mapping[str, Mapping[str, Mapping[str, object]]] genomes: nested
            collection of key-value pairs, keyed at top level on genome ID, then by
            asset name, then by asset attribute
        :param str gname: top level key to query -- genome ID, e.g. mm10
        :param str aname: second-level key to query -- asset name, e.g. fasta
        :param str tname: third-level key to query -- tag name, e.g. default
        :raise MissingGenomeError: if the given key-value pair collection does not
            contain as a top-level key the given genome ID
        :raise MissingAssetError: if the given key-value pair collection does
            contain the given genome ID, but that key's mapping doesn't contain
            the given asset name as a key
        :raise GenomeConfigFormatError: if it's discovered during the query that
            the structure of the given genomes mapping suggests that it was
            parsed from an improperly formatted/structured genome config file.
        """
        _LOGGER.debug(
            "checking existence of: {}/{}:{}".format(gname, aname, tname))
        try:
            genome = self[CFG_GENOMES_KEY][gname]
        except KeyError:
            raise MissingGenomeError(
                "Your genomes do not include '{}'".format(gname))
        if aname is not None:
            try:
                asset_data = genome[CFG_ASSETS_KEY][aname]
            except KeyError:
                raise MissingAssetError(
                    "Genome '{}' exists, but asset '{}' is missing".format(gname, aname))
            except TypeError:
                _raise_not_mapping(asset_data, "Asset section ")
            if tname is not None:
                try:
                    tag_data = asset_data[CFG_ASSET_TAGS_KEY][tname]
                except KeyError:
                    raise MissingTagError(
                        "genome/asset bundle '{}/{}' exists, but tag '{}' is missing".format(gname, aname, tname))
                except TypeError:
                    _raise_not_mapping(asset_data, "Asset section ")
                try:
                    tag_data[CFG_SEEK_KEYS_KEY]
                except KeyError:
                    if not allow_incomplete:
                        raise MissingSeekKeyError("Asset incomplete. No seek keys are defined for '{}/{}:{}'. "
                                                  "Build or pull the asset again.".format(gname, aname, tname))

    def _list_remote(self, url, genome, order=None, as_str=True,
                     offset_text="  ", genome_assets_delim="/ ", asset_sep=", "):
        """
        List genomes and assets available remotely.

        :param url: location or ref genome config data
        :param function(str) -> object order: how to key genome IDs and asset
            names for sort
        :return str, str: text reps of remotely available genomes and assets
        """
        genomes_data = _read_remote_data(url)
        refgens = self._select_genomes(external_genomes=genomes_data.keys(),
                                       genome=genome, order=order, strict=True)
        if not refgens:
            return None, None if as_str else dict()
        filtered_genomes_data = OrderedDict(
            [(rg, sorted(genomes_data[rg], key=order)) for rg in refgens]
        )
        if not as_str:
            return filtered_genomes_data
        rj = max(map(len, list(filtered_genomes_data.keys()) or [0])) + 2
        asset_texts = ["{}{}{}{}".format(g.rjust(rj), genome_assets_delim, offset_text, asset_sep.join(a))
                       for g, a in filtered_genomes_data.items()]
        return ", ".join(refgens), "\n".join(asset_texts)

    def _select_genomes(self, genome=None, strict=False, order=None,
                        external_genomes=None):
        """
        Safely select a subset of genomes

        :param list[str] | str genome: genomes that the assets should be found for
        :param bool strict: whether a non-existent genome should lead to a warning.
            Specific genome request is disregarded otherwise
        :param function(str) -> object order: a way to order the genomes in the output
        :param list external_genomes: a collection of genomes to use instead
            of the one defined in the object
        :raise TypeError: if genome argument type is not a list or str
        :return list: selected subset of genomes
        """
        genomes = [self.get_genome_alias(x, fallback=True)
                   for x in sorted(external_genomes or
                                   self[CFG_GENOMES_KEY].keys(), key=order)]
        if not genome:
            return genomes
        genome = [self.get_genome_alias(digest=x, fallback=True)
                  for x in _make_list_of_str(genome)]
        if strict:
            missing = []
            filtered = []
            for g in genome:
                if g in genomes:
                    filtered.append(g)
                else:
                    missing.append(g)
            if missing:
                _LOGGER.warning(
                    "Genomes do not include: {}".format(", ".join(missing)))
            return None if not filtered else filtered
        return genomes if not all(x in genomes for x in genome) else genome

    def config_upgrade(target_version, filepath, force=False):
        """
            upgrade the config file to a target version, 
            and alter genome_folder stucture 

            :param str target_version: the version updated to
            :param str filepath: file path for the current config file
            :param bool force
        """

        # check if any genome lack of local fasta asset and not on server

        def check_genome_digests(config):
            missing_digest = []
            for k, v in config["genomes"].items():
                if not os.path.exists(config["genome_folder"]+'/'+k +
                                      '/fasta/default/'+k+'.fa'):
                    response = requests.get(
                        "http://refgenomes.databio.org:82/v3/alias/genome_digest/"+k)
                    if response.json()['detail']:
                        missing_digest.append(k)

            if missing_digest and not query_yes_no(
                    "The following genome(s) would be lost due to the lack of local and remote fasta asset(s): \n"
                    "{} \n"
                    "Would you like to proceed?"
                    .format(missing_digest)):
                _LOGGER.info("Action aborted by the user. To use it, please downgrade refgenie: 'pip install \"refgenie>={},<{}\"'".
                             format(REFGENIE_BY_CFG[str(config["config_version"])], REFGENIE_BY_CFG[str(REQ_CFG_VERSION)]))
                return missing_digest
        # reformat config file

        def format_config(config, target_version):
            # reformat the config file
            for k, v in config["genomes"].items():
                # create "aliases" section
                v.aliases = [k]
                # get genome digest from the server
                response = requests.get(
                    "http://refgenomes.databio.org:82/v3/alias/genome_digest/"+k)
                if response.json()['detail']:
                    # if genome asset not exist on serer, generate the digest using the local fasta asset
                    ssc = SeqColClient({})
                    try:
                        d, _ = ssc.load_fasta(config["genome_folder"]+'/'+k +
                                              '/fasta/default/'+k+'.fa')
                    except OSError:
                        del config["genomes"][k]
                        continue
                else:
                    d = response.json()
                # convert seek keys, childran/parent asset keys from aliases to genome digests
                for asset_k, asset_v in v["assets"].items():
                    for seek_k, seek_v in asset_v["tags"]["default"]["seek_keys"].items():
                        asset_v["tags"]["default"]["seek_keys"][seek_k] = seek_v.replace(
                            k, d)

                    if (asset_k == "fasta" and "asset_children" in asset_v["tags"]["default"]):
                        for i in range(len(asset_v["tags"]["default"]["asset_children"])):
                            asset_v["tags"]["default"]["asset_children"][i] = asset_v["tags"]["default"]["asset_children"][i].replace(
                                k, d)
                    elif asset_k != "fasta":
                        for i in range(len(asset_v["tags"]["default"]["asset_parents"])):
                            asset_v["tags"]["default"]["asset_parents"][i] = asset_v["tags"]["default"]["asset_parents"][i].replace(
                                k, d)
                # use the genome digest as primary keys
                config["genomes"][d] = config["genomes"].pop(k)
                # remove old "genome_digest" section
                del config["genomes"][d]["genome_digest"]
                # change the config_version
                config["config_version"] = target_version
                # write over the config file
                config.write()
            return config
        # restructure the genome_folder

        def alter_file_tree(config):
            my_genome = {}
            for k, v in config["genomes"].items():
                my_genome.update([(v["aliases"][0], k)])
            os.mkdir(config["genome_folder"]+'/data/')
            os.mkdir(config["genome_folder"]+'/alias/')
            # move folder
            for root, dirs, files in os.walk(config["genome_folder"]):
                for dir in dirs:
                    if dir in my_genome:
                        shutil.move(config["genome_folder"]+"/" + dir,
                                    config["genome_folder"]+'/data/' + dir)
                del dirs[:]

            for root, dirs, files in os.walk(config["genome_folder"]+'/data/'):
                for dir in dirs:
                    _swap_names_in_tree(root+dir, my_genome[dir], dir)
                    os.mkdir(config["genome_folder"]+'/alias/'+dir)
                    # create symlink for alias folder
                    for genome, assets, files in os.walk(root+my_genome[dir]):
                        for asset in assets:
                            old_path = os.path.join(genome, asset)
                            new_path = old_path.replace(
                                my_genome[dir], dir).replace("/data/", "/alias/")
                            os.mkdir(new_path)
                        for file in files:
                            old_path = os.path.join(genome, file)
                            new_path = old_path.replace(
                                my_genome[dir], dir).replace("/data/", "/alias/")
                            os.symlink(old_path, new_path)
                del dirs[:]

        # load the config file
        config = yacman.YacAttMap(filepath=filepath, writable=True)
        # prompt the user
        if not force and not query_yes_no(
                "Upgrade config to v{}. This will alter the files on disk. Would you like to proceed?"
                .format(target_version)):
            _LOGGER.info("Action aborted by the user. To use it, please downgrade refgenie: 'pip install \"refgenie>={},<{}\"'".
                         format(REFGENIE_BY_CFG[str(config["config_version"])], REFGENIE_BY_CFG[str(REQ_CFG_VERSION)]))
            return

        # check if any genome lack of local fasta asset and not on server
        genome_drop = check_genome_digests(config)
        config = format_config(config, target_version)  # reformat config file
        alter_file_tree(config)


def _swap_names_in_tree(top, new_name, old_name):
    """
    Rename all files and directories within a directory tree and the
    directory itself

    :param str top: path to the top of the tree to be renamed
    :param str new_name: new name
    :param str old_name: old name
    :return bool: whether the renaming has been carried out
    """

    def _rename(x, rt):
        os.rename(os.path.join(rt, x), os.path.join(
            rt, x.replace(old_name, new_name)))

    if not os.path.isdir(top):
        return False
    for root, dirs, files in os.walk(top):
        for dir in dirs:
            _rename(dir, root)
        for file in files:
            _rename(file, root)
    os.rename(top, os.path.join(os.path.join(top, os.pardir), new_name))
    return True


def _download_json(url, params=None):
    """
    Safely connect to the provided API endpoint and download JSON data.

    :param str url: server API endpoint
    :param dict params: query parameters
    :return dict: served data
    """

    _LOGGER.debug("Downloading JSON data; querying URL: '{}'".format(url))
    resp = requests.get(url, params=params)
    if resp.ok:
        return resp.json()
    elif resp.status_code == 404:
        resp = None
    raise DownloadJsonError(resp)


def _download_url_progress(url, output_path, name, params=None):
    """
    Download asset at given URL to given filepath, show progress along the way.

    :param str url: server API endpoint
    :param str output_path: path to file to save download
    :param str name: name to display in front of the progress bar
    :param dict params: query parameters to be added to the request
    """

    class _HookProgress(Progress):
        """
        Internal class to connect progress bar with URL retrieval context manager
        """
        @staticmethod
        def rep_hook(count, blockSize, totalSize):
            """
            Needs to take three arguments in this order
            """
            progress.update(task_id, advance=blockSize)

    def _get_content_len(x):
        """
        Get length of remote content
        """
        f = urlopen(x)
        content_len = f.info().get("Content-length")
        f.close()
        return int(content_len)

    progress = _HookProgress(
        TextColumn("[bright_white]{task.fields[n]}", justify="right"),
        BarColumn(bar_width=None),
        "[magenta]{task.percentage:>3.1f}%",
        "•",
        _DownloadColumn(),
        "•",
        _TransferSpeedColumn(),
        "•",
        _TimeRemainingColumn(),
    )

    url = url if params is None \
        else url + "?{}".format(urlencode(params))
    task_id = progress.add_task(
        "download", n=name, total=_get_content_len(url))
    with progress as p:
        urlretrieve(url, filename=output_path, reporthook=p.rep_hook)


def _genome_asset_path(genomes, gname, aname, tname, seek_key, enclosing_dir, no_tag=False):
    """
    Retrieve the raw path value for a particular asset for a particular genome.

    :param Mapping[str, Mapping[str, Mapping[str, object]]] genomes: nested
        collection of key-value pairs, keyed at top level on genome ID, then by
        asset name, then by asset attribute
    :param str gname: top level key to query -- genome ID, e.g. mm10
    :param str aname: second-level key to query -- asset name, e.g. fasta
    :param str tname: third-level key to query -- tag name, e.g. default
    :param str seek_key: fourth-level key to query -- tag name, e.g. chrom_sizes
    :param bool enclosing_dir: whether a path to the entire enclosing directory should be returned, e.g.
        for a fasta asset that has 3 seek_keys pointing to 3 files in an asset dir, that asset dir is returned
    :return str: raw path value for a particular asset for a particular genome
    :raise MissingGenomeError: if the given key-value pair collection does not
        contain as a top-level key the given genome ID
    :raise MissingAssetError: if the given key-value pair collection does
        contain the given genome ID, but that key's mapping doesn't contain
        the given asset name as a key
    :raise GenomeConfigFormatError: if it's discovered during the query that
        the structure of the given genomes mapping suggests that it was
        parsed from an improperly formatted/structured genome config file.
    """
    _assert_gat_exists(genomes, gname, aname, tname)
    asset_tag_data = genomes[gname][CFG_ASSETS_KEY][aname][CFG_ASSET_TAGS_KEY][tname]
    if enclosing_dir:
        if no_tag:
            return asset_tag_data[CFG_ASSET_PATH_KEY]
        return os.path.join(asset_tag_data[CFG_ASSET_PATH_KEY], tname)
    if seek_key is None:
        if aname in asset_tag_data[CFG_SEEK_KEYS_KEY]:
            seek_key = aname
        else:
            if no_tag:
                return asset_tag_data[CFG_ASSET_PATH_KEY]
            return os.path.join(asset_tag_data[CFG_ASSET_PATH_KEY], tname)
    try:
        seek_key_value = asset_tag_data[CFG_SEEK_KEYS_KEY][seek_key]
    except KeyError:
        raise MissingSeekKeyError("genome/asset:tag bundle '{}/{}:{}' exists, but seek_key '{}' is missing".
                                  format(gname, aname, tname, seek_key))
    else:
        if no_tag:
            return os.path.join(asset_tag_data[CFG_ASSET_PATH_KEY], seek_key_value)
        return os.path.join(asset_tag_data[CFG_ASSET_PATH_KEY], tname, seek_key_value)


def _assert_gat_exists(genomes, gname, aname=None, tname=None, allow_incomplete=False):
    """
    Make sure the genome/asset:tag combination exists in the provided mapping and has any seek keys defined.
    Seek keys are required for the asset completeness.

    :param Mapping[str, Mapping[str, Mapping[str, object]]] genomes: nested
        collection of key-value pairs, keyed at top level on genome ID, then by
        asset name, then by asset attribute
    :param str gname: top level key to query -- genome ID, e.g. mm10
    :param str aname: second-level key to query -- asset name, e.g. fasta
    :param str tname: third-level key to query -- tag name, e.g. default
    :raise MissingGenomeError: if the given key-value pair collection does not
        contain as a top-level key the given genome ID
    :raise MissingAssetError: if the given key-value pair collection does
        contain the given genome ID, but that key's mapping doesn't contain
        the given asset name as a key
    :raise GenomeConfigFormatError: if it's discovered during the query that
        the structure of the given genomes mapping suggests that it was
        parsed from an improperly formatted/structured genome config file.
    """
    _LOGGER.debug(
        "checking existence of: {}/{}:{}".format(gname, aname, tname))
    try:
        genome = genomes[gname]
    except KeyError:
        raise MissingGenomeError(
            "Your genomes do not include '{}'".format(gname))
    if aname is not None:
        try:
            asset_data = genome[CFG_ASSETS_KEY][aname]
        except KeyError:
            raise MissingAssetError(
                "Genome '{}' exists, but asset '{}' is missing".format(gname, aname))
        except TypeError:
            _raise_not_mapping(asset_data, "Asset section ")
        if tname is not None:
            try:
                tag_data = asset_data[CFG_ASSET_TAGS_KEY][tname]
            except KeyError:
                raise MissingTagError(
                    "genome/asset bundle '{}/{}' exists, but tag '{}' is missing".format(gname, aname, tname))
            except TypeError:
                _raise_not_mapping(asset_data, "Asset section ")
            try:
                tag_data[CFG_SEEK_KEYS_KEY]
            except KeyError:
                if not allow_incomplete:
                    raise MissingSeekKeyError("Asset incomplete. No seek keys are defined for '{}/{}:{}'. "
                                              "Build or pull the asset again.".format(gname, aname, tname))


def _is_large_archive(size, cutoff=10):
    """
    Determines if the file is large based on a string formatted as follows: 15.4GB

    :param str size:  size string
    :return bool: the decision
    """
    def _str2float(x):
        """
        Remove any letters from the file size string and cast the remainder to float
        """
        return float("".join(c for c in x if c in '0123456789.'))

    _LOGGER.debug("Checking archive size: '{}'".format(size))
    if size.endswith("MB"):
        # convert to gigs
        size = '{0:f}GB'.format(_str2float(size) / 1000)
    if size.endswith("KB"):
        # convert to gigs
        size = '{0:f}GB'.format(_str2float(size) / 1000**2)
    return size.endswith("TB") or (size.endswith("GB") and _str2float(size) > cutoff)


def _make_genome_assets_line(gen, assets, offset_text="  ", genome_assets_delim="/ ", asset_sep=", ", order=None,
                             asset_tag_delim=":", rjust=20):
    """
    Build a line of text for display of assets by genome

    :param str gen: reference assembly ID, e.g. hg38
    :param Iterable[str] assets: collection of asset names for the given genome
    :param str offset_text: prefix for the line, e.g. a kind of whitespace
    :param str genome_assets_delim: delimiter between a genome ID and text
        showing names of assets for that genome
    :param str asset_sep: delimiter between asset names
    :param function(str) -> object order: how to key asset names for sort
    :return str: text representation of a single assembly's name and assets
    """
    tagged_assets = asset_sep.join(
        sorted(_make_asset_tags_product(assets, asset_tag_delim), key=order))
    return "{}{}{}{}".format(gen.rjust(rjust), genome_assets_delim, offset_text, tagged_assets)


def _make_asset_tags_product(assets, asset_tag_delim=":", asset_sk_delim="."):
    """
    Make a product of assets and tags available in the provided mapping

    :param Mapping assets: the assets for a selected genome
    :param str asset_tag_delim: how to represent the asset-tag link
    :param str asset_sk_delim: how to represent the asset-seek_key link
    :return list: list representation of tagged assets
    """
    tagged_assets = []
    for aname, asset in assets.items():
        for tname, tag in asset[CFG_ASSET_TAGS_KEY].items():
            sk_assets = []
            seek_keys = get_tag_seek_keys(tag)
            # proceed only if asset is 'complete' -- has seek_keys
            if seek_keys is not None:
                # add seek_keys if exist and different from the asset name, otherwise just the asset name
                sk_assets.extend([asset_sk_delim.join(
                    [aname, sk]) if sk != aname else aname for sk in seek_keys])
            # add tags to the asset.seek_key list
            tagged_assets.extend([asset_tag_delim.join(i)
                                  for i in itertools.product(sk_assets, [tname])])
    return tagged_assets


def _read_remote_data(url):
    """
    Read as JSON data from a URL request response.

    :param str url: data request
    :return dict: JSON parsed from the response from given URL request
    """
    with urlopen(url) as response:
        encoding = response.info().get_content_charset('utf8')
        return json.loads(response.read().decode(encoding))


def _check_insert_data(obj, datatype, name):
    """ Checks validity of an object """
    if obj is None:
        return False
    if not isinstance(obj, datatype):
        raise TypeError("{} must be {}; got {}".format(
            name, datatype.__name__, type(obj).__name__))
    return True


def _make_list_of_str(arg):
    """
    Convert a str to list of str or ensure a list is a list of str

    :param list[str] | str arg: string or a list of strings to listify
    :return list: list of strings
    :raise TypeError: if a fault argument was provided
    """
    def _raise_faulty_arg():
        raise TypeError("Provided argument has to be a list[str] or a str, got '{}'".format(
            arg.__class__.__name__))

    if isinstance(arg, str):
        return [arg]
    elif isinstance(arg, list):
        if not all(isinstance(i, str) for i in arg):
            _raise_faulty_arg()
        else:
            return arg
    else:
        _raise_faulty_arg()


def _extend_unique(l1, l2):
    """
    Extend a list with no duplicates

    :param list l1: original list
    :param list l2: list with items to add
    :return list: an extended list
    """
    return l1 + list(set(l2) - set(l1))


def get_asset_tags(asset):
    """
    Return a list of asset tags.

    These need an accession function since under the tag name key there are not only tag names, but also the
     default tag pointer

    :param Mapping asset: a single asset part of the RefGenConf
    :return list: asset tags
    """
    return [t for t in asset[CFG_ASSET_TAGS_KEY]]


def get_tag_seek_keys(tag):
    """
    Return a list of tag seek keys.

    :param Mapping tag: a single tag part of the RefGenConf
    :return list: tag seek keys
    """
    return [s for s in tag[CFG_SEEK_KEYS_KEY]] if CFG_SEEK_KEYS_KEY in tag else None


def construct_request_url(server_url, operation_id):
    """
    Create a request URL based on a openAPI description

    :param str server_url: server URL
    :param str operation_id: the operationId of the endpoint
    :return str: a complete URL for the request
    """
    try:
        return server_url + _get_server_endpoints_mapping(server_url)[API_VERSION + operation_id]
    except KeyError as e:
        _LOGGER.error("'{}' is not a compatible refgenieserver instance. "
                      "Could not determine API endpoint defined by ID: {}".format(server_url, e))
        sys.exit(1)


def _get_server_endpoints_mapping(url):
    """
    Establishes the API with the server using operationId field in the openAPI JSON description

    :param str url: server URL
    :return dict: endpoints mapped by their operationIds
    """
    json = _download_json(url + "/openapi.json")
    return map_paths_by_id(asciify_json_dict(json) if sys.version_info[0] == 2 else json)


def map_paths_by_id(json_dict):
    # check the required input dict characteristics to construct the mapping
    if "openapi" not in json_dict or not isinstance(json_dict["openapi"], str) \
            or "paths" not in json_dict or not isinstance(json_dict["paths"], dict):
        raise ValueError(
            "The provided mapping is not a valid representation of a JSON openAPI description")
    return {values["get"]["operationId"]: endpoint for endpoint, values in json_dict["paths"].items()}


def _remove(path):
    """
    remove asset if it is a dir or a file

    :param str path: path to the entity to remove, either a file or a dir
    :return str: removed path
    """
    from shutil import rmtree
    if os.path.isfile(path):
        os.remove(path)
    elif os.path.isdir(path):
        rmtree(path)
    else:
        raise ValueError("path '{}' is neither a file nor a dir.".format(path))
    return path


def _entity_dir_removal_log(directory, entity_class, asset_dict, removed_entities):
    """
    Message and save removed entity data

    :param str directory: removed dir
    :param str entity_class: class of the entity
    :param dict asset_dict: selected genome/asset:tag combination
    :param list removed_entities: list of the removed entities to append to
    """
    subclass = "asset" if entity_class == "genome" else "tag"
    if os.path.basename(directory) == asset_dict[entity_class]:
        _LOGGER.info("Last {sub} for {ec} '{en}' has been removed, removing {ec} directory".
                     format(sub=subclass, ec=entity_class, en=asset_dict[entity_class]))
        removed_entities.append(_remove(directory))
    else:
        _LOGGER.debug("Didn't remove '{}' since it does not match the {} name: {}".
                      format(directory, entity_class, asset_dict[entity_class]))


def _safe_setdef(mapping, attr, val):
    """
    Set default value for a mapping, but catch errors caused by the mapping to
    be updated being an object of incorrect type. Raise an informative error.

    :param Mapping mapping: mapping to update
    :param str attr: attribute to update
    :param val: value to assign as the default
    :raise GenomeConfigFormatError: if mapping is of incorrect class
    :return Mapping: updated mapping
    """
    try:
        mapping.setdefault(attr, val)
    except (TypeError, AttributeError):
        _raise_not_mapping(
            mapping, "Cannot update; Section '{}' ".format(attr))
    return mapping


def _raise_not_mapping(mapping, prefix=""):
    raise GenomeConfigFormatError(
        prefix + "is not a mapping but '{}'. This is usually a result of "
                 "a previous error".format(type(mapping).__name__)
    )<|MERGE_RESOLUTION|>--- conflicted
+++ resolved
@@ -241,16 +241,11 @@
         self.make_writable(filepath)
         self.write()
         self.make_readonly()
-<<<<<<< HEAD
-        _LOGGER.info(
-            "Initialized genome configuration file: {}".format(filepath))
-=======
         _LOGGER.info(f"Initialized genome configuration file: {filepath}")
         os.makedirs(self.data_dir, exist_ok=True)
         os.makedirs(self.alias_dir, exist_ok=True)
         _LOGGER.info(f"Created directories:\n - {self.data_dir}"
                      f"\n - {self.alias_dir}")
->>>>>>> a4ec5c29
         return filepath
 
     def list(self, genome=None, order=None, include_tags=False):
